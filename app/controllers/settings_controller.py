--- conflicted
+++ resolved
@@ -5,11 +5,7 @@
 
 from loguru import logger
 from PySide6.QtCore import QObject, Slot
-<<<<<<< HEAD
-from PySide6.QtWidgets import QApplication, QMessageBox
-=======
 from PySide6.QtWidgets import QApplication, QLineEdit, QMessageBox
->>>>>>> 2fed5b0d
 
 from app.models.settings import Instance, Settings
 from app.utils.constants import SortMethod
@@ -18,10 +14,6 @@
 from app.utils.system_info import SystemInfo
 from app.views.dialogue import (
     BinaryChoiceDialog,
-<<<<<<< HEAD
-    show_dialogue_confirmation,
-=======
->>>>>>> 2fed5b0d
     show_dialogue_file,
     show_settings_error,
 )
@@ -484,13 +476,9 @@
             self.settings.steamcmd_validate_downloads
         )
         self.settings_dialog.steamcmd_auto_clear_depot_cache_checkbox.setChecked(
-<<<<<<< HEAD
-            self.settings.steamcmd_auto_clear_depot_cache
-=======
             self.settings.instances[
                 self.settings.current_instance
             ].steamcmd_auto_clear_depot_cache
->>>>>>> 2fed5b0d
         )
         self.settings_dialog.steamcmd_install_location.setText(
             str(
@@ -632,9 +620,6 @@
         # SteamCMD tab
         self.settings.steamcmd_validate_downloads = (
             self.settings_dialog.steamcmd_validate_downloads_checkbox.isChecked()
-        )
-        self.settings.steamcmd_auto_clear_depot_cache = (
-            self.settings_dialog.steamcmd_auto_clear_depot_cache_checkbox.isChecked()
         )
         self.settings.instances[
             self.settings.current_instance
@@ -1234,11 +1219,7 @@
             "Are you sure you want to download all mods via SteamCMD and build the Steam Workshop database?",
             (
                 "For most users this is not necessary as the GitHub SteamDB is adequate. Building the database may take a long time. "
-<<<<<<< HEAD
-                "This process download all mods (not just your own) from the Steam Workshop. "
-=======
                 "This process downloads all mods (not just your own) from the Steam Workshop. "
->>>>>>> 2fed5b0d
                 "This can be a large amount of data and take a long time. Are you sure you want to continue?"
             ),
             icon=QMessageBox.Icon.Warning,
@@ -1295,19 +1276,11 @@
         Build the Steam Workshop database.
         """
         confirm_diag = BinaryChoiceDialog(
-<<<<<<< HEAD
-            "Confirm Build Database",
-            "Are you sure you want to build the Steam Workshop database?",
-            (
-                "For most users this is not necessary as the GitHub SteamDB is adequate. Building the database may take a long time. "
-                "Depending on your settings, it may also subscribe to and download all mods from the Steam Workshop (not just your own). "
-=======
             title="Confirm Build Database",
             text="Are you sure you want to build the Steam Workshop database?",
             information=(
                 "For most users this is not necessary as the GitHub SteamDB is adequate. Building the database may take a long time. "
                 "Depending on your settings, it may also crawl through the entirety of the steam workshop via the webAPI. "
->>>>>>> 2fed5b0d
                 "This can be a large amount of data and take a long time. Are you sure you want to continue?"
             ),
             icon=QMessageBox.Icon.Warning,
