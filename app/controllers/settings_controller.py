import sys
from dataclasses import dataclass
from json import JSONDecodeError
from pathlib import Path
from typing import Optional

from loguru import logger
from PySide6.QtCore import QObject, Slot
<<<<<<< HEAD
from PySide6.QtWidgets import QApplication, QMessageBox
=======
from PySide6.QtWidgets import QApplication, QLineEdit, QMessageBox
>>>>>>> bbed03f8

from app.models.settings import Instance, Settings
from app.utils.constants import SortMethod
from app.utils.event_bus import EventBus
from app.utils.generic import platform_specific_open
from app.utils.system_info import SystemInfo
from app.views.dialogue import (
    BinaryChoiceDialog,
    show_dialogue_confirmation,
    show_dialogue_file,
    show_settings_error,
)
from app.views.settings_dialog import SettingsDialog


class SettingsController(QObject):
    """
    Controller class to manage interactions with the `Settings` model.

    The `SettingsController` class provides a clear interface for working with the `Settings` model.
    It ensures that the associated settings model is loaded upon initialization.

    Attributes:
        settings (Settings): The underlying settings model managed by this controller.
        settings_dialog (SettingsDialog): The settings dialog managed by this controller.

    Examples:
        >>> settings_model = Settings()
        >>> controller = SettingsController(settings_model)
        >>> controller.settings.some_property
    """

    def __init__(self, model: Settings, view: SettingsDialog) -> None:
        """
        Initialize the `SettingsController` with the given `Settings` model and `SettingsDialog` view.

        Upon initialization, the provided settings model's `load` method is called to ensure
        that the settings are loaded and available for use. The view is also initialized with values
        from the settings model.

        Args:
            model (Settings): The settings model to be managed by this controller.
            view (SettingsDialog): The settings dialog to be managed by this controller.
        """
        super().__init__()

        self.settings = model
        self.settings_dialog = view

        self._last_file_dialog_path = str(Path.home())

        # Initialize the settings dialog from the settings model

        self._update_view_from_model()

        # Wire up the settings dialog's global buttons

        self.settings_dialog.global_reset_to_defaults_button.clicked.connect(
            self._on_global_reset_to_defaults_button_clicked
        )

        self.settings_dialog.global_cancel_button.clicked.connect(
            self._on_global_cancel_button_clicked
        )

        self.settings_dialog.global_ok_button.clicked.connect(
            self._on_global_ok_button_clicked
        )

        # Locations tab
        self.settings_dialog.game_location.textChanged.connect(
            self._on_game_location_text_changed
        )
        self.settings_dialog.game_location_open_button.clicked.connect(
            self._on_game_location_open_button_clicked
        )
        self.settings_dialog.game_location_choose_button.clicked.connect(
            self._on_game_location_choose_button_clicked
        )
        self.settings_dialog.game_location_clear_button.clicked.connect(
            self._on_game_location_clear_button_clicked
        )

        self.settings_dialog.config_folder_location.textChanged.connect(
            self._on_config_folder_location_text_changed
        )
        self.settings_dialog.config_folder_location_open_button.clicked.connect(
            self._on_config_folder_location_open_button_clicked
        )
        self.settings_dialog.config_folder_location_choose_button.clicked.connect(
            self._on_config_folder_location_choose_button_clicked
        )
        self.settings_dialog.config_folder_location_clear_button.clicked.connect(
            self._on_config_folder_location_clear_button_clicked
        )

        self.settings_dialog.steam_mods_folder_location.textChanged.connect(
            self._on_steam_mods_folder_location_text_changed
        )
        self.settings_dialog.steam_mods_folder_location_open_button.clicked.connect(
            self._on_steam_mods_folder_location_open_button_clicked
        )
        self.settings_dialog.steam_mods_folder_location_choose_button.clicked.connect(
            self._on_steam_mods_folder_location_choose_button_clicked
        )
        self.settings_dialog.steam_mods_folder_location_clear_button.clicked.connect(
            self._on_steam_mods_folder_location_clear_button_clicked
        )

        self.settings_dialog.local_mods_folder_location.textChanged.connect(
            self._on_local_mods_folder_location_text_changed
        )
        self.settings_dialog.local_mods_folder_location_open_button.clicked.connect(
            self._on_local_mods_folder_location_open_button_clicked
        )
        self.settings_dialog.local_mods_folder_location_choose_button.clicked.connect(
            self._on_local_mods_folder_location_choose_button_clicked
        )
        self.settings_dialog.local_mods_folder_location_clear_button.clicked.connect(
            self._on_local_mods_folder_location_clear_button_clicked
        )

        self.settings_dialog.locations_clear_button.clicked.connect(
            self._on_locations_clear_button_clicked
        )

        self.settings_dialog.locations_autodetect_button.clicked.connect(
            self._on_locations_autodetect_button_clicked
        )

        # Wire up the Databases tab buttons

        self.settings_dialog.community_rules_db_none_radio.clicked.connect(
            self._on_community_rules_db_radio_clicked
        )
        self.settings_dialog.community_rules_db_github_radio.clicked.connect(
            self._on_community_rules_db_radio_clicked
        )
        self.settings_dialog.community_rules_db_local_file_radio.clicked.connect(
            self._on_community_rules_db_radio_clicked
        )

        self.settings_dialog.community_rules_db_local_file_choose_button.clicked.connect(
            self._on_community_rules_db_local_file_choose_button_clicked
        )
        self.settings_dialog.community_rules_db_github_upload_button.clicked.connect(
            EventBus().do_upload_community_rules_db_to_github
        )
        self.settings_dialog.community_rules_db_github_download_button.clicked.connect(
            EventBus().do_download_community_rules_db_from_github
        )

        self.settings_dialog.steam_workshop_db_none_radio.clicked.connect(
            self._on_steam_workshop_db_radio_clicked
        )
        self.settings_dialog.steam_workshop_db_github_radio.clicked.connect(
            self._on_steam_workshop_db_radio_clicked
        )
        self.settings_dialog.steam_workshop_db_local_file_radio.clicked.connect(
            self._on_steam_workshop_db_radio_clicked
        )

        self.settings_dialog.steam_workshop_db_local_file_choose_button.clicked.connect(
            self._on_steam_workshop_db_local_file_choose_button_clicked
        )
        self.settings_dialog.steam_workshop_db_github_upload_button.clicked.connect(
            EventBus().do_upload_steam_workshop_db_to_github
        )
        self.settings_dialog.steam_workshop_db_github_download_button.clicked.connect(
            EventBus().do_download_steam_workshop_db_from_github
        )

        # Build DB tab
        self.settings_dialog.db_builder_download_all_mods_via_steamcmd_button.clicked.connect(
            self._on_db_builder_download_all_mods_via_steamcmd_button_clicked
        )
        self.settings_dialog.db_builder_download_all_mods_via_steam_button.clicked.connect(
            self._on_db_builder_download_all_mods_via_steam_button_clicked
        )
        self.settings_dialog.db_builder_compare_databases_button.clicked.connect(
            self._on_db_builder_compare_databases_button_clicked
        )
        self.settings_dialog.db_builder_merge_databases_button.clicked.connect(
            self._on_db_builder_merge_databases_button_clicked
        )
        self.settings_dialog.db_builder_build_database_button.clicked.connect(
            self._on_db_builder_build_database_button_clicked
        )

        # SteamCMD tab
        self.settings_dialog.steamcmd_install_location_choose_button.clicked.connect(
            self._on_steamcmd_install_location_choose_button_clicked
        )
        self.settings_dialog.steamcmd_clear_depot_cache_button.clicked.connect(
            self._on_steamcmd_clear_depot_cache_button_clicked
        )
        self.settings_dialog.steamcmd_import_acf_button.clicked.connect(
            self._on_steamcmd_import_acf_button_clicked
        )
        self.settings_dialog.steamcmd_delete_acf_button.clicked.connect(
            self._on_steamcmd_delete_acf_button_clicked
        )
        self.settings_dialog.steamcmd_install_button.clicked.connect(
            self._on_steamcmd_install_button_clicked
        )

        # Connect signals from dialogs
        EventBus().reset_settings_file.connect(self._do_reset_settings_file)

        self._load_settings()

    def _load_settings(self) -> None:
        logger.info("Attempting to load settings from settings file")
        try:
            self.settings.load()
        except JSONDecodeError:
            logger.error("Unable to parse settings file")
            show_settings_error()

    def get_mod_paths(self) -> list[str]:
        """
        Get the mod paths for the current instance. Return the Default instance if the current instance is not found.
        """
        return [
            str(
                Path(
                    self.settings.instances[self.settings.current_instance].game_folder
                )
                / "Data"
            ),
            str(
                Path(
                    self.settings.instances[self.settings.current_instance].local_folder
                )
            ),
            str(
                Path(
                    self.settings.instances[
                        self.settings.current_instance
                    ].workshop_folder
                )
            ),
        ]

    def resolve_data_source(self, path: str) -> str | None:
        """
        Resolve the data source for the provided path string.
        """
        # Pathlib the provided path string
        sanitized_path = Path(path)
        # Grab paths from Settings
        expansions_path = (
            Path(self.settings.instances[self.settings.current_instance].game_folder)
            / "Data"
        )
        local_path = Path(
            self.settings.instances[self.settings.current_instance].local_folder
        )
        workshop_path = Path(
            self.settings.instances[self.settings.current_instance].workshop_folder
        )
        # Validate data source, then emit if path is valid and not mapped
        if sanitized_path.parent == expansions_path:
            return "expansion"
        elif sanitized_path.parent == local_path:
            return "local"
        elif sanitized_path.parent == workshop_path:
            return "workshop"
        else:
            return None

    def show_settings_dialog(self, tab_name: str = "") -> None:
        """
        Update the view from the model and show the settings dialog.
        """
        self._update_view_from_model()
        if tab_name:
            self.settings_dialog.switch_to_tab(tab_name)
        self.settings_dialog.show()

    def create_instance(
        self,
        instance_name: str,
        game_folder: str = "",
        config_folder: str = "",
        local_folder: str = "",
        workshop_folder: str = "",
        run_args: list[str] = [],
        steamcmd_install_path: str = "",
        steam_client_integration: bool = False,
    ) -> None:
        """
        Create and set the instance.
        """
        instance = Instance(
            name=instance_name,
            game_folder=game_folder,
            config_folder=config_folder,
            local_folder=local_folder,
            workshop_folder=workshop_folder,
            run_args=run_args,
            steamcmd_install_path=steamcmd_install_path,
            steam_client_integration=steam_client_integration,
        )

        self.set_instance(instance)

    def set_instance(self, instance: Instance) -> None:
        """
        Set the instance with the provided instance.
        """
        self.settings.instances[instance.name] = instance

    def _update_view_from_model(self) -> None:
        """
        Update the view from the settings model.
        """

        # Locations tab
        self.settings_dialog.game_location.setText(
            str(self.settings.instances[self.settings.current_instance].game_folder)
        )
        self.settings_dialog.game_location.setCursorPosition(0)
        self.settings_dialog.game_location_open_button.setEnabled(
            self.settings_dialog.game_location.text() != ""
        )

        self.settings_dialog.config_folder_location.setText(
            str(self.settings.instances[self.settings.current_instance].config_folder)
        )
        self.settings_dialog.config_folder_location.setCursorPosition(0)
        self.settings_dialog.config_folder_location_open_button.setEnabled(
            self.settings_dialog.config_folder_location.text() != ""
        )

        self.settings_dialog.steam_mods_folder_location.setText(
            str(self.settings.instances[self.settings.current_instance].workshop_folder)
        )
        self.settings_dialog.steam_mods_folder_location.setCursorPosition(0)
        self.settings_dialog.steam_mods_folder_location_open_button.setEnabled(
            self.settings_dialog.steam_mods_folder_location.text() != ""
        )

        self.settings_dialog.local_mods_folder_location.setText(
            str(self.settings.instances[self.settings.current_instance].local_folder)
        )
        self.settings_dialog.local_mods_folder_location.setCursorPosition(0)
        self.settings_dialog.local_mods_folder_location_open_button.setEnabled(
            self.settings_dialog.local_mods_folder_location.text() != ""
        )

        # Databases tab
        if self.settings.external_community_rules_metadata_source == "None":
            self.settings_dialog.community_rules_db_none_radio.setChecked(True)
            self.settings_dialog.community_rules_db_github_url.setEnabled(False)
            self.settings_dialog.community_rules_db_github_download_button.setEnabled(
                False
            )
            self.settings_dialog.community_rules_db_local_file.setEnabled(False)
            self.settings_dialog.community_rules_db_local_file_choose_button.setEnabled(
                False
            )
        elif (
            self.settings.external_community_rules_metadata_source
            == "Configured git repository"
        ):
            self.settings_dialog.community_rules_db_github_radio.setChecked(True)
            self.settings_dialog.community_rules_db_github_url.setEnabled(True)
            self.settings_dialog.community_rules_db_github_download_button.setEnabled(
                True
            )
            self.settings_dialog.community_rules_db_local_file.setEnabled(False)
            self.settings_dialog.community_rules_db_local_file_choose_button.setEnabled(
                False
            )
        elif (
            self.settings.external_community_rules_metadata_source
            == "Configured file path"
        ):
            self.settings_dialog.community_rules_db_local_file_radio.setChecked(True)
            self.settings_dialog.community_rules_db_github_url.setEnabled(False)
            self.settings_dialog.community_rules_db_github_download_button.setEnabled(
                False
            )
            self.settings_dialog.community_rules_db_local_file.setEnabled(True)
            self.settings_dialog.community_rules_db_local_file_choose_button.setEnabled(
                True
            )
        self.settings_dialog.community_rules_db_local_file.setText(
            self.settings.external_community_rules_file_path
        )
        self.settings_dialog.community_rules_db_local_file.setCursorPosition(0)
        self.settings_dialog.community_rules_db_github_url.setText(
            self.settings.external_community_rules_repo
        )
        self.settings_dialog.community_rules_db_github_url.setCursorPosition(0)
        if self.settings.external_steam_metadata_source == "None":
            self.settings_dialog.steam_workshop_db_none_radio.setChecked(True)
            self.settings_dialog.steam_workshop_db_github_url.setEnabled(False)
            self.settings_dialog.steam_workshop_db_github_download_button.setEnabled(
                False
            )
            self.settings_dialog.steam_workshop_db_local_file.setEnabled(False)
            self.settings_dialog.steam_workshop_db_local_file_choose_button.setEnabled(
                False
            )
        elif (
            self.settings.external_steam_metadata_source == "Configured git repository"
        ):
            self.settings_dialog.steam_workshop_db_github_radio.setChecked(True)
            self.settings_dialog.steam_workshop_db_github_url.setEnabled(True)
            self.settings_dialog.steam_workshop_db_github_download_button.setEnabled(
                True
            )
            self.settings_dialog.steam_workshop_db_local_file.setEnabled(False)
            self.settings_dialog.steam_workshop_db_local_file_choose_button.setEnabled(
                False
            )
        elif self.settings.external_steam_metadata_source == "Configured file path":
            self.settings_dialog.steam_workshop_db_local_file_radio.setChecked(True)
            self.settings_dialog.steam_workshop_db_github_url.setEnabled(False)
            self.settings_dialog.steam_workshop_db_github_download_button.setEnabled(
                False
            )
            self.settings_dialog.steam_workshop_db_local_file.setEnabled(True)
            self.settings_dialog.steam_workshop_db_local_file_choose_button.setEnabled(
                True
            )
        self.settings_dialog.steam_workshop_db_local_file.setText(
            self.settings.external_steam_metadata_file_path
        )
        self.settings_dialog.steam_workshop_db_local_file.setCursorPosition(0)
        self.settings_dialog.steam_workshop_db_github_url.setText(
            self.settings.external_steam_metadata_repo
        )
        self.settings_dialog.steam_workshop_db_github_url.setCursorPosition(0)
        self.settings_dialog.database_expiry.setText(str(self.settings.database_expiry))

        # Sorting tab
        if self.settings.sorting_algorithm == SortMethod.ALPHABETICAL:
            self.settings_dialog.sorting_alphabetical_radio.setChecked(True)
        elif self.settings.sorting_algorithm == SortMethod.TOPOLOGICAL:
            self.settings_dialog.sorting_topological_radio.setChecked(True)

        # Database Builder tab
        if self.settings.db_builder_include == "all_mods":
            self.settings_dialog.db_builder_include_all_radio.setChecked(True)
        elif self.settings.db_builder_include == "no_local":
            self.settings_dialog.db_builder_include_no_local_radio.setChecked(True)
        self.settings_dialog.db_builder_query_dlc_checkbox.setChecked(
            self.settings.build_steam_database_dlc_data
        )
        self.settings_dialog.db_builder_update_instead_of_overwriting_checkbox.setChecked(
            self.settings.build_steam_database_update_toggle
        )
        self.settings_dialog.db_builder_steam_api_key.setText(
            self.settings.steam_apikey
        )

        # SteamCMD tab
        self.settings_dialog.steamcmd_validate_downloads_checkbox.setChecked(
            self.settings.steamcmd_validate_downloads
        )
        self.settings_dialog.steamcmd_auto_clear_depot_cache_checkbox.setChecked(
            self.settings.steamcmd_auto_clear_depot_cache
        )
        self.settings_dialog.steamcmd_install_location.setText(
            str(
                self.settings.instances[
                    self.settings.current_instance
                ].steamcmd_install_path
            )
        )

        # todds tab
        if self.settings.todds_preset == "optimized":
            self.settings_dialog.todds_preset_combobox.setCurrentIndex(0)
        else:
            self.settings_dialog.todds_preset_combobox.setCurrentIndex(0)
        if self.settings.todds_active_mods_target:
            self.settings_dialog.todds_active_mods_only_radio.setChecked(True)
        else:
            self.settings_dialog.todds_all_mods_radio.setChecked(True)
        self.settings_dialog.todds_dry_run_checkbox.setChecked(
            self.settings.todds_dry_run
        )
        self.settings_dialog.todds_overwrite_checkbox.setChecked(
            self.settings.todds_overwrite
        )

        # Advanced tab
        self.settings_dialog.debug_logging_checkbox.setChecked(
            self.settings.debug_logging_enabled
        )
        self.settings_dialog.watchdog_checkbox.setChecked(self.settings.watchdog_toggle)
        self.settings_dialog.mod_type_filter_checkbox.setChecked(
            self.settings.mod_type_filter_toggle
        )
        self.settings_dialog.show_duplicate_mods_warning_checkbox.setChecked(
            self.settings.duplicate_mods_warning
        )
        self.settings_dialog.show_mod_updates_checkbox.setChecked(
            self.settings.steam_mods_update_check
        )
        steam_client_integration = self.settings.instances[
            self.settings.current_instance
        ].steam_client_integration
        # Weird workaround since the return is a string sometimes apparently
        self.settings_dialog.steam_client_integration_checkbox.setChecked(
            True if steam_client_integration is True else False
        )
        self.settings_dialog.download_missing_mods_checkbox.setChecked(
            self.settings.try_download_missing_mods
        )
        self.settings_dialog.render_unity_rich_text_checkbox.setChecked(
            self.settings.render_unity_rich_text
        )
        self.settings_dialog.github_username.setText(self.settings.github_username)
        self.settings_dialog.github_username.setCursorPosition(0)
        self.settings_dialog.github_token.setText(self.settings.github_token)
        self.settings_dialog.github_token.setCursorPosition(0)

        run_args_str = ",".join(
            self.settings.instances[self.settings.current_instance].run_args
        )
        self.settings_dialog.run_args.setText(run_args_str)
        self.settings_dialog.run_args.setCursorPosition(0)
        self.settings_dialog.run_args.textChanged.connect(
            self._on_run_args_text_changed
        )

    def _update_model_from_view(self) -> None:
        """
        Update the settings model from the view.
        """

        # Locations tab
        self.settings.instances[
            self.settings.current_instance
        ].game_folder = self.settings_dialog.game_location.text()

        self.settings.instances[
            self.settings.current_instance
        ].config_folder = self.settings_dialog.config_folder_location.text()

        self.settings.instances[
            self.settings.current_instance
        ].workshop_folder = self.settings_dialog.steam_mods_folder_location.text()

        self.settings.instances[
            self.settings.current_instance
        ].local_folder = self.settings_dialog.local_mods_folder_location.text()

        # Databases tab
        if self.settings_dialog.community_rules_db_none_radio.isChecked():
            self.settings.external_community_rules_metadata_source = "None"
        elif self.settings_dialog.community_rules_db_local_file_radio.isChecked():
            self.settings.external_community_rules_metadata_source = (
                "Configured file path"
            )
        elif self.settings_dialog.community_rules_db_github_radio.isChecked():
            self.settings.external_community_rules_metadata_source = (
                "Configured git repository"
            )
        self.settings.external_community_rules_file_path = (
            self.settings_dialog.community_rules_db_local_file.text()
        )
        self.settings.external_community_rules_repo = (
            self.settings_dialog.community_rules_db_github_url.text()
        )
        if self.settings_dialog.steam_workshop_db_none_radio.isChecked():
            self.settings.external_steam_metadata_source = "None"
        elif self.settings_dialog.steam_workshop_db_local_file_radio.isChecked():
            self.settings.external_steam_metadata_source = "Configured file path"
        elif self.settings_dialog.steam_workshop_db_github_radio.isChecked():
            self.settings.external_steam_metadata_source = "Configured git repository"
        self.settings.external_steam_metadata_repo = (
            self.settings_dialog.steam_workshop_db_github_url.text()
        )
        self.settings.external_steam_metadata_file_path = (
            self.settings_dialog.steam_workshop_db_local_file.text()
        )
        self.settings.database_expiry = int(self.settings_dialog.database_expiry.text())

        # Sorting tab
        if self.settings_dialog.sorting_alphabetical_radio.isChecked():
            self.settings.sorting_algorithm = SortMethod.ALPHABETICAL
        elif self.settings_dialog.sorting_topological_radio.isChecked():
            self.settings.sorting_algorithm = SortMethod.TOPOLOGICAL

        # Database Builder tab
        if self.settings_dialog.db_builder_include_all_radio.isChecked():
            self.settings.db_builder_include = "all_mods"
        elif self.settings_dialog.db_builder_include_no_local_radio.isChecked():
            self.settings.db_builder_include = "no_local"
        self.settings.build_steam_database_dlc_data = (
            self.settings_dialog.db_builder_query_dlc_checkbox.isChecked()
        )
        self.settings.build_steam_database_update_toggle = self.settings_dialog.db_builder_update_instead_of_overwriting_checkbox.isChecked()
        self.settings.steam_apikey = (
            self.settings_dialog.db_builder_steam_api_key.text()
        )

        # SteamCMD tab
        self.settings.steamcmd_validate_downloads = (
            self.settings_dialog.steamcmd_validate_downloads_checkbox.isChecked()
        )
        self.settings.steamcmd_auto_clear_depot_cache = (
            self.settings_dialog.steamcmd_auto_clear_depot_cache_checkbox.isChecked()
        )
        self.settings.instances[
            self.settings.current_instance
        ].steamcmd_install_path = self.settings_dialog.steamcmd_install_location.text()

        # todds tab
        if self.settings_dialog.todds_preset_combobox.currentIndex() == 0:
            self.settings.todds_preset = "optimized"
        else:
            self.settings.todds_preset = "optimized"
        if self.settings_dialog.todds_active_mods_only_radio.isChecked():
            self.settings.todds_active_mods_target = True
        elif self.settings_dialog.todds_all_mods_radio.isChecked():
            self.settings.todds_active_mods_target = False
        self.settings.todds_dry_run = (
            self.settings_dialog.todds_dry_run_checkbox.isChecked()
        )
        self.settings.todds_overwrite = (
            self.settings_dialog.todds_overwrite_checkbox.isChecked()
        )

        # Advanced tab
        self.settings.debug_logging_enabled = (
            self.settings_dialog.debug_logging_checkbox.isChecked()
        )
        self.settings.watchdog_toggle = (
            self.settings_dialog.watchdog_checkbox.isChecked()
        )
        self.settings.mod_type_filter_toggle = (
            self.settings_dialog.mod_type_filter_checkbox.isChecked()
        )
        self.settings.duplicate_mods_warning = (
            self.settings_dialog.show_duplicate_mods_warning_checkbox.isChecked()
        )
        self.settings.steam_mods_update_check = (
            self.settings_dialog.show_mod_updates_checkbox.isChecked()
        )
        self.settings.instances[
            self.settings.current_instance
        ].steam_client_integration = (
            self.settings_dialog.steam_client_integration_checkbox.isChecked()
        )
        self.settings.try_download_missing_mods = (
            self.settings_dialog.download_missing_mods_checkbox.isChecked()
        )
        self.settings.render_unity_rich_text = (
            self.settings_dialog.render_unity_rich_text_checkbox.isChecked()
        )
        self.settings.github_username = self.settings_dialog.github_username.text()
        self.settings.github_token = self.settings_dialog.github_token.text()
        run_args_str = ",".join(
            self.settings.instances[self.settings.current_instance].run_args
        )
        self.settings_dialog.run_args.setText(run_args_str)

    @Slot()
    def _on_global_reset_to_defaults_button_clicked(self) -> None:
        """
        Reset the settings to their default values.
        """
        answer = show_dialogue_confirmation(
            title="Reset to defaults",
            text="Are you sure you want to reset all settings to their default values?",
        )
        if answer == "Cancel":
            return

        self.settings = Settings()
        self._update_view_from_model()

    @Slot()
    def _on_global_cancel_button_clicked(self) -> None:
        """
        Close the settings dialog without saving the settings.
        """
        self.settings_dialog.close()
        self._update_view_from_model()

    @Slot()
    def _on_global_ok_button_clicked(self) -> None:
        """
        Close the settings dialog, update the model from the view, and save the settings.
        """
        self.settings_dialog.close()
        self._update_model_from_view()
        self.settings.save()

    @Slot()
    def _on_game_location_text_changed(self) -> None:
        self.settings_dialog.game_location_open_button.setEnabled(
            self.settings_dialog.game_location.text() != ""
        )

    @Slot()
    def _on_game_location_open_button_clicked(self) -> None:
        platform_specific_open(self.settings_dialog.game_location.text())

    @Slot()
    def _on_game_location_choose_button_clicked(self) -> None:
        """
        Open a file dialog to select the game location and handle the result.
        """
        if SystemInfo().operating_system == SystemInfo.OperatingSystem.MACOS:
            game_location = self._on_game_location_choose_button_clicked_macos()
        else:
            game_location = self._on_game_location_choose_button_clicked_non_macos()
        if game_location is None:
            return
        self.settings_dialog.game_location.setText(str(game_location))
        self._last_file_dialog_path = str(game_location)

    def _on_game_location_choose_button_clicked_macos(self) -> Optional[Path]:
        """
        Open a directory dialog to select the game location for macOS and handle the result.
        """
        game_location = show_dialogue_file(
            mode="open_dir",
            caption="Select Game Location",
            _dir=str(self._last_file_dialog_path),
        )
        if not game_location:
            return None

        return Path(game_location)

    def _on_game_location_choose_button_clicked_non_macos(self) -> Optional[Path]:
        """
        Open a directory dialog to select the game location and handle the result.
        """
        game_location = show_dialogue_file(
            mode="open_dir",
            caption="Select Game Location",
            _dir=str(self._last_file_dialog_path),
        )
        if not game_location:
            return None

        return Path(game_location).resolve()

    @Slot()
    def _on_game_location_clear_button_clicked(self) -> None:
        self.settings_dialog.game_location.setText("")

    @Slot()
    def _on_config_folder_location_text_changed(self) -> None:
        self.settings_dialog.config_folder_location_open_button.setEnabled(
            self.settings_dialog.config_folder_location.text() != ""
        )

    @Slot()
    def _on_config_folder_location_open_button_clicked(self) -> None:
        platform_specific_open(self.settings_dialog.config_folder_location.text())

    @Slot()
    def _on_config_folder_location_choose_button_clicked(self) -> None:
        """
        Open a directory dialog to select the config folder and handle the result.
        """
        config_folder_location = show_dialogue_file(
            mode="open_dir",
            caption="Select Config Folder",
            _dir=str(self._last_file_dialog_path),
        )
        if not config_folder_location:
            return

        self.settings_dialog.config_folder_location.setText(config_folder_location)
        self._last_file_dialog_path = str(Path(config_folder_location).parent)

    @Slot()
    def _on_config_folder_location_clear_button_clicked(self) -> None:
        self.settings_dialog.config_folder_location.setText("")

    @Slot()
    def _on_steam_mods_folder_location_text_changed(self) -> None:
        self.settings_dialog.steam_mods_folder_location_open_button.setEnabled(
            self.settings_dialog.steam_mods_folder_location.text() != ""
        )

    @Slot()
    def _on_steam_mods_folder_location_open_button_clicked(self) -> None:
        platform_specific_open(self.settings_dialog.steam_mods_folder_location.text())

    @Slot()
    def _on_steam_mods_folder_location_choose_button_clicked(self) -> None:
        """
        Open a directory dialog to select the Steam mods folder and handle the result.
        """
        steam_mods_folder_location = show_dialogue_file(
            mode="open_dir",
            caption="Select Steam Mods Folder",
            _dir=str(self._last_file_dialog_path),
        )
        if not steam_mods_folder_location:
            return

        self.settings_dialog.steam_mods_folder_location.setText(
            steam_mods_folder_location
        )
        self._last_file_dialog_path = str(Path(steam_mods_folder_location).parent)

    @Slot()
    def _on_steam_mods_folder_location_clear_button_clicked(self) -> None:
        self.settings_dialog.steam_mods_folder_location.setText("")

    @Slot()
    def _on_local_mods_folder_location_text_changed(self) -> None:
        self.settings_dialog.local_mods_folder_location_open_button.setEnabled(
            self.settings_dialog.local_mods_folder_location.text() != ""
        )

    @Slot()
    def _on_local_mods_folder_location_open_button_clicked(self) -> None:
        platform_specific_open(self.settings_dialog.local_mods_folder_location.text())

    @Slot()
    def _on_local_mods_folder_location_choose_button_clicked(self) -> None:
        """
        Open a directory dialog to select the local mods folder and handle the result.
        """
        local_mods_folder_location = show_dialogue_file(
            mode="open_dir",
            caption="Select Local Mods Folder",
            _dir=str(self._last_file_dialog_path),
        )
        if not local_mods_folder_location:
            return

        self.settings_dialog.local_mods_folder_location.setText(
            local_mods_folder_location
        )
        self._last_file_dialog_path = str(Path(local_mods_folder_location).parent)

    @Slot()
    def _on_local_mods_folder_location_clear_button_clicked(self) -> None:
        self.settings_dialog.local_mods_folder_location.setText("")

    @Slot()
    def _on_locations_clear_button_clicked(
        self, skip_confirmation: bool = False
    ) -> None:
        """
        Clear the settings dialog's location fields.
        """
        if not skip_confirmation:
            answer = show_dialogue_confirmation(
                title="Clear all locations",
                text="Are you sure you want to clear all locations?",
            )
            if answer == "Cancel":
                return

        self.settings_dialog.game_location.setText("")
        self.settings_dialog.config_folder_location.setText("")
        self.settings_dialog.steam_mods_folder_location.setText("")
        self.settings_dialog.local_mods_folder_location.setText("")

    @Slot()
    def _on_locations_autodetect_button_clicked(self) -> None:
        """
        This function tries to autodetect Rimworld paths based on the
        defaults typically found per-platform, and set them in the client.
        """
        logger.info("USER ACTION: starting autodetect paths")

        os_paths: tuple[Path, Path, Path]  # Initialize os_paths
        if SystemInfo().operating_system == SystemInfo.OperatingSystem.MACOS:
            os_paths = self.__get_darwin_paths()
            logger.info(f"Running on MacOS with the following paths: {os_paths}")
        elif SystemInfo().operating_system == SystemInfo.OperatingSystem.LINUX:
            os_paths = self.__get_debian_paths()
            logger.info(f"Running on Linux with the following paths: {os_paths}")
        elif sys.platform == "win32":
            os_paths = self.__get_windows_paths()
            logger.info(f"Running on Windows with the following paths: {os_paths}")
        else:
            logger.error("Attempting to autodetect paths on an unknown system")
            return

        @dataclass
        class _PathGroup:
            folder: Path
            settings_line: QLineEdit
            name: str

        path_groups = [
            _PathGroup(os_paths[0], self.settings_dialog.game_location, "game"),
            _PathGroup(
                os_paths[1], self.settings_dialog.config_folder_location, "config"
            ),
            _PathGroup(
                os_paths[2],
                self.settings_dialog.steam_mods_folder_location,
                "workshop mods",
            ),
            _PathGroup(
                os_paths[0] / "Mods",
                self.settings_dialog.local_mods_folder_location,
                "local mods",
            ),
        ]

        for group in path_groups:
            if group.folder.exists():
                logger.info(
                    f"Auto-detected {group.name} folder path exists: {group.folder}"
                )
                if not group.settings_line.text():
                    logger.info(
                        f"No value set currently for {group.name} folder. Overwriting with auto-detected path"
                    )
                    group.settings_line.setText(str(group.folder))
                else:
                    logger.info(f"Value already set for {group.name} folder. Passing")
            else:
                logger.warning(
                    f"Auto-detected {group.name} folder path does not exist: {group.folder}"
                )

    def __get_darwin_paths(self) -> tuple[Path, Path, Path]:
        """
        Get the default paths for macOS.

        Returns:
            tuple[Path, Path, Path]: game_folder, config_folder, steam_mods_folder
        """
        user_home = Path.home()
        game_folder = Path(
            f"/{user_home}/Library/Application Support/Steam/steamapps/common/Rimworld/RimworldMac.app"
        )
        config_folder = Path(
            f"/{user_home}/Library/Application Support/Rimworld/Config"
        )
        steam_mods_folder = Path(
            f"/{user_home}/Library/Application Support/Steam/steamapps/workshop/content/294100"
        )

        return game_folder, config_folder, steam_mods_folder

    def __get_debian_paths(self) -> tuple[Path, Path, Path]:
        """
        Get the default paths for Debian-based Linux distributions.

        Returns:
            tuple[Path, Path, Path]: game_folder, config_folder, steam_mods_folder
        """
        user_home = Path.home()
        debian_path = user_home / ".steam/debian-installation"
        if not debian_path.exists():
            steam_path = user_home / ".steam/steam"
            debian_path = steam_path / "steamapps/common/RimWorld"
        game_folder = debian_path / "steamapps/common/RimWorld"
        config_folder = (
            user_home
            / ".config/unity3d/Ludeon Studios/RimWorld by Ludeon Studios/Config"
        )
        steam_mods_folder = debian_path / "steamapps/workshop/content/294100"

        return game_folder, config_folder, steam_mods_folder

    def __get_windows_paths(self) -> tuple[Path, Path, Path]:
        """
        Get the default paths for Windows.

        Returns:
            tuple[Path, Path, Path]: game_folder, config_folder, steam_mods_folder
        """
        if sys.platform == "win32":
            user_home = Path.home()
            steam_folder = "C:/Program Files (x86)/Steam"
            from app.utils.win_find_steam import find_steam_folder

            steam_folder, found = find_steam_folder()

            if not found:
                logger.error(
                    "[win32] Could not find Steam folder. Using fallback assumptions"
                )
                steam_folder = "C:/Program Files (x86)/Steam"

            game_folder = Path(f"{steam_folder}/steamapps/common/Rimworld")
            config_folder = Path(
                f"{user_home}/AppData/LocalLow/Ludeon Studios/RimWorld by Ludeon Studios/Config"
            )
            steam_mods_folder = Path(
                f"{steam_folder}/steamapps/workshop/content/294100"
            )

            return game_folder, config_folder, steam_mods_folder
        else:
            raise ValueError("This function should only be called on Windows")

    @Slot()
    def _on_community_rules_db_radio_clicked(self, checked: bool) -> None:
        """
        This function handles the community rules db radio buttons. Clicking one button
        enables the associated widgets and disables the other widgets.
        """
        if (
            self.sender() == self.settings_dialog.community_rules_db_none_radio
            and checked
        ):
            self.settings_dialog.community_rules_db_github_url.setEnabled(False)
            self.settings_dialog.community_rules_db_github_download_button.setEnabled(
                False
            )
            self.settings_dialog.community_rules_db_local_file.setEnabled(False)
            self.settings_dialog.community_rules_db_local_file_choose_button.setEnabled(
                False
            )
            app_instance = QApplication.instance()
            if isinstance(app_instance, QApplication):
                focused_widget = app_instance.focusWidget()
                if focused_widget is not None:
                    focused_widget.clearFocus()
            return

        if (
            self.sender() == self.settings_dialog.community_rules_db_github_radio
            and checked
        ):
            self.settings_dialog.community_rules_db_github_url.setEnabled(True)
            self.settings_dialog.community_rules_db_github_download_button.setEnabled(
                True
            )
            self.settings_dialog.community_rules_db_local_file.setEnabled(False)
            self.settings_dialog.community_rules_db_local_file_choose_button.setEnabled(
                False
            )
            self.settings_dialog.community_rules_db_github_url.setFocus()
            return

        if (
            self.sender() == self.settings_dialog.community_rules_db_local_file_radio
            and checked
        ):
            self.settings_dialog.community_rules_db_github_url.setEnabled(False)
            self.settings_dialog.community_rules_db_github_download_button.setEnabled(
                False
            )
            self.settings_dialog.community_rules_db_local_file.setEnabled(True)
            self.settings_dialog.community_rules_db_local_file_choose_button.setEnabled(
                True
            )
            self.settings_dialog.community_rules_db_local_file.setFocus()
            return

    @Slot()
    def _on_community_rules_db_local_file_choose_button_clicked(self) -> None:
        """
        Open a file dialog to select the community rules database and handle the result.
        """
        community_rules_db_location = show_dialogue_file(
            mode="open",
            caption="Select Community Rules Database",
            _dir=str(self._last_file_dialog_path),
        )
        if not community_rules_db_location:
            return

        self.settings_dialog.community_rules_db_local_file.setText(
            community_rules_db_location
        )
        self._last_file_dialog_path = str(Path(community_rules_db_location).parent)

    @Slot()
    def _on_steam_workshop_db_radio_clicked(self, checked: bool) -> None:
        """
        This function handles the Steam workshop db radio buttons. Clicking one button
        enables the associated widgets and disables the other widgets.
        """
        if (
            self.sender() == self.settings_dialog.steam_workshop_db_none_radio
            and checked
        ):
            self.settings_dialog.steam_workshop_db_github_url.setEnabled(False)
            self.settings_dialog.steam_workshop_db_github_download_button.setEnabled(
                False
            )
            self.settings_dialog.steam_workshop_db_local_file.setEnabled(False)
            self.settings_dialog.steam_workshop_db_local_file_choose_button.setEnabled(
                False
            )
            app_instance = QApplication.instance()
            if isinstance(app_instance, QApplication):
                focused_widget = app_instance.focusWidget()
                if focused_widget is not None:
                    focused_widget.clearFocus()
            return

        if (
            self.sender() == self.settings_dialog.steam_workshop_db_github_radio
            and checked
        ):
            self.settings_dialog.steam_workshop_db_github_url.setEnabled(True)
            self.settings_dialog.steam_workshop_db_github_download_button.setEnabled(
                True
            )
            self.settings_dialog.steam_workshop_db_local_file.setEnabled(False)
            self.settings_dialog.steam_workshop_db_local_file_choose_button.setEnabled(
                False
            )
            self.settings_dialog.steam_workshop_db_github_url.setFocus()
            return

        if (
            self.sender() == self.settings_dialog.steam_workshop_db_local_file_radio
            and checked
        ):
            self.settings_dialog.steam_workshop_db_github_url.setEnabled(False)
            self.settings_dialog.steam_workshop_db_github_download_button.setEnabled(
                False
            )
            self.settings_dialog.steam_workshop_db_local_file.setEnabled(True)
            self.settings_dialog.steam_workshop_db_local_file_choose_button.setEnabled(
                True
            )
            self.settings_dialog.steam_workshop_db_local_file.setFocus()
            return

    @Slot()
    def _on_steam_workshop_db_local_file_choose_button_clicked(self) -> None:
        """
        Open a file dialog to select the Steam workshop database and handle the result.
        """
        steam_workshop_db_location = show_dialogue_file(
            mode="open",
            caption="Select Steam Workshop Database",
            _dir=str(self._last_file_dialog_path),
        )
        if not steam_workshop_db_location:
            return

        self.settings_dialog.steam_workshop_db_local_file.setText(
            steam_workshop_db_location
        )
        self._last_file_dialog_path = str(Path(steam_workshop_db_location).parent)

    @Slot()
    def _on_steamcmd_install_location_choose_button_clicked(self) -> None:
        """
        Open a file dialog to select the Steamcmd install location and handle the result.
        """
        steamcmd_install_location = show_dialogue_file(
            mode="open_dir",
            caption="Select Steamcmd Install Location",
            _dir=str(self._last_file_dialog_path),
        )
        if not steamcmd_install_location:
            return

        self.settings_dialog.steamcmd_install_location.setText(
            steamcmd_install_location
        )
        self._last_file_dialog_path = str(Path(steamcmd_install_location).parent)

    @Slot()
    def _on_steamcmd_clear_depot_cache_button_clicked(self) -> None:
        EventBus().do_clear_steamcmd_depot_cache.emit()

    @Slot()
    def _on_steamcmd_import_acf_button_clicked(self) -> None:
        """
        Handle the Steamcmd import ACF button click.
        """
        self.settings_dialog.global_ok_button.click()
        EventBus().do_import_acf.emit()

    @Slot()
    def _on_steamcmd_delete_acf_button_clicked(self) -> None:
        """
        Handle the Steamcmd delete ACF button click.
        """
        self.settings_dialog.global_ok_button.click()
        EventBus().do_delete_acf.emit()

    @Slot()
    def _on_steamcmd_install_button_clicked(self) -> None:
        """
        Handle the Steamcmd install button click.
        """
        self.settings_dialog.global_ok_button.click()
        EventBus().do_install_steamcmd.emit()

    @Slot()
    def _on_db_builder_download_all_mods_via_steamcmd_button_clicked(self) -> None:
        """
        Build the Steam Workshop database of all mods using steamcmd.
        """
        confirm_diag = BinaryChoiceDialog(
            "Confirm Build Database (SteamCMD)",
            "Are you sure you want to download all mods via SteamCMD and build the Steam Workshop database?",
            (
                "For most users this is not necessary as the GitHub SteamDB is adequate. Building the database may take a long time. "
<<<<<<< HEAD
                "This process download all mods (not just your own) from the Steam Workshop. "
=======
                "This process downloads all mods (not just your own) from the Steam Workshop. "
>>>>>>> bbed03f8
                "This can be a large amount of data and take a long time. Are you sure you want to continue?"
            ),
            icon=QMessageBox.Icon.Warning,
        )

        if not confirm_diag.exec_is_positive():
            return

        self.settings_dialog.global_ok_button.click()
        EventBus().do_download_all_mods_via_steamcmd.emit()

    @Slot()
    def _on_db_builder_download_all_mods_via_steam_button_clicked(self) -> None:
        """
        Build the Steam Workshop database of all mods using steam.
        """
        confirm_diag = BinaryChoiceDialog(
            "Confirm Build Database (Steam Download)",
            "Are you sure you want to download all mods via Steam and build the Steam Workshop database?",
            (
                "For most users this is not necessary as the GitHub SteamDB is adequate. Building the database may take a long time. "
                "This process will subscribe to and download all mods from the Steam Workshop (not just your own). "
                "This can be a large amount of data and take a long time. Are you sure you want to continue?"
                ""
            ),
            icon=QMessageBox.Icon.Warning,
        )

        if not confirm_diag.exec_is_positive():
            return

        self.settings_dialog.global_ok_button.click()
        EventBus().do_download_all_mods_via_steam.emit()

    @Slot()
    def _on_db_builder_compare_databases_button_clicked(self) -> None:
        """
        Compare the Steam Workshop database.
        """
        self.settings_dialog.global_ok_button.click()
        EventBus().do_compare_steam_workshop_databases.emit()

    @Slot()
    def _on_db_builder_merge_databases_button_clicked(self) -> None:
        """
        Merge the Steam Workshop database.
        """
        self.settings_dialog.global_ok_button.click()
        EventBus().do_merge_steam_workshop_databases.emit()

    @Slot()
    def _on_db_builder_build_database_button_clicked(self) -> None:
        """
        Build the Steam Workshop database.
        """
        confirm_diag = BinaryChoiceDialog(
            "Confirm Build Database",
            "Are you sure you want to build the Steam Workshop database?",
            (
                "For most users this is not necessary as the GitHub SteamDB is adequate. Building the database may take a long time. "
<<<<<<< HEAD
                "Depending on your settings, it may also subscribe to and download all mods from the Steam Workshop (not just your own). "
=======
                "Depending on your settings, it may also crawl through the entirety of the steam workshop via the webAPI. "
>>>>>>> bbed03f8
                "This can be a large amount of data and take a long time. Are you sure you want to continue?"
            ),
            icon=QMessageBox.Icon.Warning,
        )

        if not confirm_diag.exec_is_positive():
            return

        self.settings_dialog.global_ok_button.click()
        EventBus().do_build_steam_workshop_database.emit()

    @Slot(str)
    def _on_run_args_text_changed(self, text: str) -> None:
        run_args_list = text.split(",")
        self.settings.instances[self.settings.current_instance].run_args = run_args_list
        self.settings.save()

    def _do_reset_settings_file(self) -> None:
        logger.info("Resetting settings file and retrying load")
        self.settings.save()
        self._load_settings()<|MERGE_RESOLUTION|>--- conflicted
+++ resolved
@@ -6,11 +6,7 @@
 
 from loguru import logger
 from PySide6.QtCore import QObject, Slot
-<<<<<<< HEAD
-from PySide6.QtWidgets import QApplication, QMessageBox
-=======
 from PySide6.QtWidgets import QApplication, QLineEdit, QMessageBox
->>>>>>> bbed03f8
 
 from app.models.settings import Instance, Settings
 from app.utils.constants import SortMethod
@@ -1214,11 +1210,7 @@
             "Are you sure you want to download all mods via SteamCMD and build the Steam Workshop database?",
             (
                 "For most users this is not necessary as the GitHub SteamDB is adequate. Building the database may take a long time. "
-<<<<<<< HEAD
-                "This process download all mods (not just your own) from the Steam Workshop. "
-=======
                 "This process downloads all mods (not just your own) from the Steam Workshop. "
->>>>>>> bbed03f8
                 "This can be a large amount of data and take a long time. Are you sure you want to continue?"
             ),
             icon=QMessageBox.Icon.Warning,
@@ -1279,11 +1271,7 @@
             "Are you sure you want to build the Steam Workshop database?",
             (
                 "For most users this is not necessary as the GitHub SteamDB is adequate. Building the database may take a long time. "
-<<<<<<< HEAD
-                "Depending on your settings, it may also subscribe to and download all mods from the Steam Workshop (not just your own). "
-=======
                 "Depending on your settings, it may also crawl through the entirety of the steam workshop via the webAPI. "
->>>>>>> bbed03f8
                 "This can be a large amount of data and take a long time. Are you sure you want to continue?"
             ),
             icon=QMessageBox.Icon.Warning,
