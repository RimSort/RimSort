import json
import os
import sys
from enum import Enum
from errno import ENOTEMPTY
from functools import partial
from pathlib import Path
from shutil import copy2, copytree, rmtree
from traceback import format_exc
<<<<<<< HEAD
=======
from typing import List
>>>>>>> b9ed09b2

from loguru import logger
from PySide6.QtCore import QEvent, QModelIndex, QObject, QRectF, QSize, Qt, Signal
from PySide6.QtGui import (
    QAction,
    QCursor,
    QDropEvent,
    QFocusEvent,
    QFontMetrics,
    QIcon,
    QKeyEvent,
    QKeySequence,
    QMouseEvent,
    QResizeEvent,
)
from PySide6.QtWidgets import (
    QAbstractItemView,
    QComboBox,
    QFrame,
    QHBoxLayout,
    QLabel,
    QLineEdit,
    QListWidget,
    QListWidgetItem,
    QMenu,
    QToolButton,
    QVBoxLayout,
    QWidget,
)

from app.controllers.settings_controller import SettingsController
from app.utils.app_info import AppInfo
from app.utils.constants import (
    KNOWN_MOD_REPLACEMENTS,
    SEARCH_DATA_SOURCE_FILTER_INDEXES,
)
from app.utils.event_bus import EventBus
from app.utils.generic import (
    copy_to_clipboard_safely,
    delete_files_except_extension,
    delete_files_only_extension,
    flatten_to_list,
    handle_remove_read_only,
    open_url_browser,
    platform_specific_open,
    sanitize_filename,
)
from app.utils.metadata import MetadataManager
from app.views.dialogue import (
    show_dialogue_conditional,
    show_dialogue_input,
    show_warning,
)


class ClickableQLabel(QLabel):
    clicked = Signal()

    def mousePressEvent(self, ev: QMouseEvent) -> None:
        self.clicked.emit()
        super().mousePressEvent(ev)


def uuid_no_key(uuid: str) -> str:
    """
    Returns the UUID of the mod.
    Args:
        uuid (str): The UUID of the mod.
    Returns:
        str: The UUID of the mod.
    """
    return uuid


def uuid_to_mod_name(uuid: str) -> str:
    """
    Converts a UUID to the corresponding mod name.
    Args:
        uuid (str): The UUID of the mod.
    Returns:
        str: If mod name not None, returns mod name in lowercase. Otherwise, returns "# unnamed mod".
    """
    name = MetadataManager.instance().internal_local_metadata[uuid]["name"]
    return name.lower() if name is not None else "# unnamed mod"


class ModsPanelSortKey(Enum):
    """
    Enum class representing different sorting keys for mods.
    """

    NOKEY = 0
    MODNAME = 1


def sort_uuids(uuids: list[str], key: ModsPanelSortKey) -> list[str]:
    """
    Sort the list of UUIDs based on the provided key.
    Args:
        key (ModsPanelSortKey): The key to sort the list by.
    Returns:
        None
    """
    # Sort the list of UUIDs based on the provided key
    if key == ModsPanelSortKey.MODNAME:
        key_function = uuid_to_mod_name
    else:
        return sorted(uuids, key=lambda x: x)
    return sorted(uuids, key=key_function)


class ModListItemInner(QWidget):
    """
    Subclass for QWidget. Used to store data for a single
    mod and display relevant data on a mod list.
    """

    toggle_warning_signal = Signal(str, str)
    toggle_error_signal = Signal(str, str)

    def __init__(
        self,
        errors_warnings: str,
        errors: str,
        warnings: str,
        filtered: bool,
        invalid: bool,
        mismatch: bool,
        settings_controller: SettingsController,
        uuid: str,
    ) -> None:
        """
        Initialize the QWidget with mod uuid. Metadata can be accessed via MetadataManager.

        All metadata tags are set to the corresponding field if it
        exists in the metadata dict. See tags:
        https://rimworldwiki.com/wiki/About.xml

        :param errors_warnings: a string of errors and warnings
        :param errors: a string of errors for the notification tooltip
        :param warnings: a string of warnings for the notification tooltip
        :param filtered: a bool representing whether the widget's item is filtered
        :param invalid: a bool representing whether the widget's item is an invalid mod
        :param settings_controller: an instance of SettingsController for accessing settings
        :param uuid: str, the uuid of the mod which corresponds to a mod's metadata
        """

        super(ModListItemInner, self).__init__()

        # Cache MetadataManager instance
        self.metadata_manager = MetadataManager.instance()
        # Cache error and warning strings for tooltips
        self.errors_warnings = errors_warnings
        self.errors = errors
        self.warnings = warnings
        # Cache filtered state of widget's item - used to determine styling of widget
        self.filtered = filtered
        # Cache invalid state of widget's item - used to determine styling of widget
        self.invalid = invalid
        # Cache mismatch state of widget's item - used to determine warning icon visibility
        self.mismatch = mismatch
        # Cache SettingsManager instance
        self.settings_controller = settings_controller

        # All data, including name, author, package id, dependencies,
        # whether the mod is a workshop mod or expansion, etc is encapsulated
        # in this variable. This is exactly equal to the dict value of a
        # single all_mods key-value
        self.uuid = uuid
        self.list_item_name = (
            self.metadata_manager.internal_local_metadata.get(self.uuid, {}).get("name")
            or "METADATA ERROR"
        )
        self.main_label = QLabel()

        # Visuals
        self.setToolTip(self.get_tool_tip_text())
        self.main_item_layout = QHBoxLayout()
        self.main_item_layout.setContentsMargins(0, 0, 0, 0)
        self.main_item_layout.setSpacing(0)
        self.font_metrics = QFontMetrics(self.font())

        # Icons that are conditional
        self.csharp_icon = None
        self.xml_icon = None
        if self.settings_controller.settings.mod_type_filter_toggle:
            if (
                self.metadata_manager.internal_local_metadata.get(self.uuid, {}).get(
                    "csharp"
                )
            ) is not None:
                self.csharp_icon = QLabel()
                self.csharp_icon.setPixmap(
                    ModListIcons.csharp_icon().pixmap(QSize(20, 20))
                )
                self.csharp_icon.setToolTip(
                    "Contains custom C# assemblies (custom code)"
                )
            else:
                self.xml_icon = QLabel()
                self.xml_icon.setPixmap(ModListIcons.xml_icon().pixmap(QSize(20, 20)))
                self.xml_icon.setToolTip("Contains custom content (textures / XML)")
        self.git_icon = None
        if (
            self.metadata_manager.internal_local_metadata[self.uuid]["data_source"]
            == "local"
            and self.metadata_manager.internal_local_metadata[self.uuid].get("git_repo")
            and not self.metadata_manager.internal_local_metadata[self.uuid].get(
                "steamcmd"
            )
        ):
            self.git_icon = QLabel()
            self.git_icon.setPixmap(ModListIcons.git_icon().pixmap(QSize(20, 20)))
            self.git_icon.setToolTip("Local mod that contains a git repository")
        self.steamcmd_icon = None
        if self.metadata_manager.internal_local_metadata[self.uuid][
            "data_source"
        ] == "local" and self.metadata_manager.internal_local_metadata[self.uuid].get(
            "steamcmd"
        ):
            self.steamcmd_icon = QLabel()
            self.steamcmd_icon.setPixmap(
                ModListIcons.steamcmd_icon().pixmap(QSize(20, 20))
            )
            self.steamcmd_icon.setToolTip("Local mod that can be used with SteamCMD")
        # Warning icon hidden by default
        self.warning_icon_label = ClickableQLabel()
        self.warning_icon_label.clicked.connect(
            partial(
                self.toggle_warning_signal.emit,
                self.metadata_manager.internal_local_metadata[self.uuid]["packageid"],
                self.uuid,
            )
        )
        self.warning_icon_label.setPixmap(
            ModListIcons.warning_icon().pixmap(QSize(20, 20))
        )
        # Default to hidden to avoid showing early
        self.warning_icon_label.setHidden(True)
        # Error icon hidden by default
        self.error_icon_label = ClickableQLabel()
        self.error_icon_label.clicked.connect(
            partial(
                self.toggle_error_signal.emit,
                self.metadata_manager.internal_local_metadata[self.uuid]["packageid"],
                self.uuid,
            )
        )
        self.error_icon_label.setPixmap(ModListIcons.error_icon().pixmap(QSize(20, 20)))
        # Default to hidden to avoid showing early
        self.error_icon_label.setHidden(True)
        # Icons by mod source
        self.mod_source_icon = None
        if not self.git_icon and not self.steamcmd_icon:
            self.mod_source_icon = QLabel()
            self.mod_source_icon.setPixmap(self.get_icon().pixmap(QSize(20, 20)))
            # Set tooltip based on mod source
            data_source = self.metadata_manager.internal_local_metadata[self.uuid].get(
                "data_source"
            )
            if data_source == "expansion":
                self.mod_source_icon.setObjectName("expansion")
                self.mod_source_icon.setToolTip(
                    "Official RimWorld content by Ludeon Studios"
                )
            elif data_source == "local":
                if self.metadata_manager.internal_local_metadata[self.uuid].get(
                    "git_repo"
                ):
                    self.mod_source_icon.setObjectName("git_repo")
                elif self.metadata_manager.internal_local_metadata[self.uuid].get(
                    "steamcmd"
                ):
                    self.mod_source_icon.setObjectName("steamcmd")
                else:
                    self.mod_source_icon.setObjectName("local")
                    self.mod_source_icon.setToolTip("Installed locally")
            elif data_source == "workshop":
                self.mod_source_icon.setObjectName("workshop")
                self.mod_source_icon.setToolTip("Subscribed via Steam")
        # Set label color if mod is invalid
        if self.filtered:
            self.main_label.setObjectName("ListItemLabelFiltered")
        elif errors_warnings:
            self.main_label.setObjectName("ListItemLabelInvalid")
        else:
            self.main_label.setObjectName("ListItemLabel")
        # Add icons
        if self.git_icon:
            self.main_item_layout.addWidget(self.git_icon, Qt.AlignmentFlag.AlignRight)
        if self.steamcmd_icon:
            self.main_item_layout.addWidget(
                self.steamcmd_icon, Qt.AlignmentFlag.AlignRight
            )
        if self.mod_source_icon:
            self.main_item_layout.addWidget(
                self.mod_source_icon, Qt.AlignmentFlag.AlignRight
            )
        if self.csharp_icon:
            self.main_item_layout.addWidget(
                self.csharp_icon, Qt.AlignmentFlag.AlignRight
            )
        if self.xml_icon:
            self.main_item_layout.addWidget(self.xml_icon, Qt.AlignmentFlag.AlignRight)
        # Compose the layout of our widget and set it to the main layout
        self.main_item_layout.addWidget(self.main_label, Qt.AlignmentFlag.AlignCenter)
        self.main_item_layout.addWidget(
            self.warning_icon_label, Qt.AlignmentFlag.AlignRight
        )
        self.main_item_layout.addWidget(
            self.error_icon_label, Qt.AlignmentFlag.AlignRight
        )
        self.main_item_layout.addStretch()
        self.setLayout(self.main_item_layout)

        # Reveal if errors or warnings exist
        if self.warnings:
            self.warning_icon_label.setToolTip(self.warnings)
            self.warning_icon_label.setHidden(False)
        if self.errors:
            self.error_icon_label.setToolTip(self.errors)
            self.error_icon_label.setHidden(False)

    def count_icons(self, widget: QObject) -> int:
        count = 0
        if isinstance(widget, QLabel):
            pixmap = widget.pixmap()
            if pixmap and not pixmap.isNull():
                count += 1

        if isinstance(widget, QWidget):
            for child in widget.children():
                count += self.count_icons(child)

        return count

    def get_tool_tip_text(self) -> str:
        """
        Compose a mod_list_item's tool_tip_text

        :return: string containing the tool_tip_text
        """
        metadata = self.metadata_manager.internal_local_metadata.get(self.uuid, {})

        name_line = f"Mod: {metadata.get('name', 'Not specified')}\n"

        authors_tag = metadata.get("authors")
        authors_text = (
            ", ".join(authors_tag.get("li", ["Not specified"]))
            if isinstance(authors_tag, dict)
            else authors_tag or "Not specified"
        )
        author_line = f"Authors: {authors_text}\n"

        package_id = metadata.get("packageid", "Not specified")
        package_id_line = f"PackageID: {package_id}\n"

        mod_version = metadata.get("modversion", "Not specified")
        modversion_line = f"Mod Version: {mod_version}\n"

        supported_versions_tag = metadata.get("supportedversions", {})
        supported_versions_list = supported_versions_tag.get("li")
        supported_versions_text = (
            ", ".join(supported_versions_list)
            if isinstance(supported_versions_list, list)
            else supported_versions_list or "Not specified"
        )
        supported_versions_line = f"Supported Versions: {supported_versions_text}\n"

        path = metadata.get("path", "Not specified")
        path_line = f"Path: {path}"

        return "".join(
            [
                name_line,
                author_line,
                package_id_line,
                modversion_line,
                supported_versions_line,
                path_line,
            ]
        )

    def get_icon(self) -> QIcon:  # type: ignore
        """
        Check custom tags added to mod metadata upon initialization, and return the corresponding
        QIcon for the mod's source type (expansion, workshop, or local mod?)

        :return: QIcon object set to the path of the corresponding icon image
        """
        if (
            self.metadata_manager.internal_local_metadata[self.uuid].get("data_source")
            == "expansion"
        ):
            return ModListIcons.ludeon_icon()
        elif (
            self.metadata_manager.internal_local_metadata[self.uuid].get("data_source")
            == "local"
        ):
            return ModListIcons.local_icon()
        elif (
            self.metadata_manager.internal_local_metadata[self.uuid].get("data_source")
            == "workshop"
        ):
            return ModListIcons.steam_icon()
        else:
            logger.error(
                f"No type found for ModListItemInner with package id {self.metadata_manager.internal_local_metadata[self.uuid].get('packageid')}"
            )

    def resizeEvent(self, event: QResizeEvent) -> None:
        """
        When the label is resized (as the window is resized),
        also elide the label if needed.

        :param event: the resize event
        """

        # Count the number of QLabel widgets with QIcon and calculate total icon width
        icon_count = self.count_icons(self)
        icon_width = icon_count * 20
        self.item_width = super().width()
        text_width_needed = QRectF(
            self.font_metrics.boundingRect(self.list_item_name)
        ).width()
        if text_width_needed > self.item_width - icon_width:
            available_width = self.item_width - icon_width
            shortened_text = self.font_metrics.elidedText(
                self.list_item_name, Qt.TextElideMode.ElideRight, int(available_width)
            )
            self.main_label.setText(str(shortened_text))
        else:
            self.main_label.setText(self.list_item_name)
        return super().resizeEvent(event)

    def repolish(self, item: QListWidgetItem) -> None:
        """
        Repolish the widget items
        """
        item_data = item.data(Qt.ItemDataRole.UserRole)
        error_tooltip = item_data["errors"]
        warning_tooltip = item_data["warnings"]
        # If an error exists we show an error icon with error tooltip
        # If a warning exists we show a warning icon with warning tooltip
        if error_tooltip:
            self.error_icon_label.setHidden(False)
            self.error_icon_label.setToolTip(error_tooltip)
        else:  # Hide the error icon if no error tool tip text
            self.error_icon_label.setHidden(True)
            self.error_icon_label.setToolTip("")
        if warning_tooltip:
            self.warning_icon_label.setHidden(False)
            self.warning_icon_label.setToolTip(warning_tooltip)
        else:  # Hide the warning icon if no warning tool tip text
            self.warning_icon_label.setHidden(True)
            self.warning_icon_label.setToolTip("")
        # Recalculate the widget label's styling based on item data
        widget_object_name = self.main_label.objectName()
        if item_data["filtered"]:
            new_widget_object_name = "ListItemLabelFiltered"
        elif error_tooltip or warning_tooltip:
            new_widget_object_name = "ListItemLabelInvalid"
        else:
            new_widget_object_name = "ListItemLabel"
        if widget_object_name != new_widget_object_name:
            logger.debug("Repolishing: " + new_widget_object_name)
            self.main_label.setObjectName(new_widget_object_name)
            self.main_label.style().unpolish(self.main_label)
            self.main_label.style().polish(self.main_label)


class ModListIcons:
    _data_path: Path = AppInfo().theme_data_folder / "default-icons"
    _ludeon_icon_path: str = str(_data_path / "ludeon_icon.png")
    _local_icon_path: str = str(_data_path / "local_icon.png")
    _steam_icon_path: str = str(_data_path / "steam_icon.png")
    _csharp_icon_path: str = str(_data_path / "csharp.png")
    _xml_icon_path: str = str(_data_path / "xml.png")
    _git_icon_path: str = str(_data_path / "git.png")
    _steamcmd_icon_path: str = str(_data_path / "steamcmd_icon.png")
    _warning_icon_path: str = str(_data_path / "warning.png")
    _error_icon_path: str = str(_data_path / "error.png")

    _ludeon_icon: QIcon | None = None
    _local_icon: QIcon | None = None
    _steam_icon: QIcon | None = None
    _csharp_icon: QIcon | None = None
    _xml_icon: QIcon | None = None
    _git_icon: QIcon | None = None
    _steamcmd_icon: QIcon | None = None
    _warning_icon: QIcon | None = None
    _error_icon: QIcon | None = None

    @classmethod
    def ludeon_icon(cls) -> QIcon:
        if cls._ludeon_icon is None:
            cls._ludeon_icon = QIcon(cls._ludeon_icon_path)
        return cls._ludeon_icon

    @classmethod
    def local_icon(cls) -> QIcon:
        if cls._local_icon is None:
            cls._local_icon = QIcon(cls._local_icon_path)
        return cls._local_icon

    @classmethod
    def steam_icon(cls) -> QIcon:
        if cls._steam_icon is None:
            cls._steam_icon = QIcon(cls._steam_icon_path)
        return cls._steam_icon

    @classmethod
    def csharp_icon(cls) -> QIcon:
        if cls._csharp_icon is None:
            cls._csharp_icon = QIcon(cls._csharp_icon_path)
        return cls._csharp_icon

    @classmethod
    def xml_icon(cls) -> QIcon:
        if cls._xml_icon is None:
            cls._xml_icon = QIcon(cls._xml_icon_path)
        return cls._xml_icon

    @classmethod
    def git_icon(cls) -> QIcon:
        if cls._git_icon is None:
            cls._git_icon = QIcon(cls._git_icon_path)
        return cls._git_icon

    @classmethod
    def steamcmd_icon(cls) -> QIcon:
        if cls._steamcmd_icon is None:
            cls._steamcmd_icon = QIcon(cls._steamcmd_icon_path)
        return cls._steamcmd_icon

    @classmethod
    def warning_icon(cls) -> QIcon:
        if cls._warning_icon is None:
            cls._warning_icon = QIcon(cls._warning_icon_path)
        return cls._warning_icon

    @classmethod
    def error_icon(cls) -> QIcon:
        if cls._error_icon is None:
            cls._error_icon = QIcon(cls._error_icon_path)
        return cls._error_icon


class ModListWidget(QListWidget):
    """
    Subclass for QListWidget. Used to store lists for
    active and inactive mods. Mods can be rearranged within
    their own lists or moved from one list to another.
    """

    edit_rules_signal = Signal(bool, str, str)
    item_added_signal = Signal(str)
    key_press_signal = Signal(str)
    list_update_signal = Signal(str)
    mod_info_signal = Signal(str)
    recalculate_warnings_signal = Signal()
    refresh_signal = Signal()
    update_git_mods_signal = Signal(list)
    steamdb_blacklist_signal = Signal(list)
    steamcmd_downloader_signal = Signal(list)
    steamworks_subscription_signal = Signal(list)

    def __init__(self, list_type: str, settings_controller: SettingsController) -> None:
        """
        Initialize the ListWidget with a dict of mods.
        Keys are the package ids and values are a dict of
        mod attributes. See tags:
        https://rimworldwiki.com/wiki/About.xml
        """
        logger.debug("Initializing ModListWidget")

        # Cache list_type for later use
        self.list_type = list_type

        # Cache MetadataManager instance
        self.metadata_manager = MetadataManager.instance()

        self.settings_controller = settings_controller

        super(ModListWidget, self).__init__()

        # Allow for dragging and dropping between lists
        self.setDefaultDropAction(Qt.DropAction.MoveAction)
        self.setDragDropMode(QAbstractItemView.DragDropMode.DragDrop)

        # Allow for selecting and moving multiple items
        self.setSelectionMode(QAbstractItemView.SelectionMode.ExtendedSelection)

        # When an item is clicked, display the mod information
        self.currentItemChanged.connect(self.mod_changed_to)
        self.itemClicked.connect(self.mod_clicked)

        # When an item is double clicked, move it to the opposite list
        self.itemDoubleClicked.connect(self.mod_double_clicked)

        # Add an eventFilter for per mod_list_item context menu
        self.installEventFilter(self)

        # Disable horizontal scroll bar
        self.horizontalScrollBar().setEnabled(False)
        self.horizontalScrollBar().setVisible(False)

        # Optimizes performance
        # self.setUniformItemSizes(True)

        # Slot to handle item widgets when itemChanged()
        self.itemChanged.connect(self.handle_item_data_changed)

        # Allow inserting custom list items
        self.model().rowsInserted.connect(
            self.handle_rows_inserted, Qt.ConnectionType.QueuedConnection
        )

        # Handle removing items to update count
        self.model().rowsAboutToBeRemoved.connect(
            self.handle_rows_removed, Qt.ConnectionType.QueuedConnection
        )

        # Lazy load ModListItemInner
        self.verticalScrollBar().valueChanged.connect(self.check_widgets_visible)

        # This set is used to keep track of mods that have been loaded
        # into widgets. Used for an optimization strategy for `handle_rows_inserted`
        self.uuids: list[str] = []
        self.ignore_warning_list: list[str] = []
        logger.debug("Finished ModListWidget initialization")

    def dropEvent(self, event: QDropEvent) -> None:
        super().dropEvent(event)
        # Get source widget of dropEvent
        source_widget = event.source()
        # Get the drop action
        drop_action = event.dropAction()
        # Check if the drop action is MoveAction
        if drop_action == Qt.DropAction.MoveAction:
            # Get the new indexes of the dropped items
            new_indexes = [index.row() for index in self.selectedIndexes()]
            # Get the UUIDs of the dropped items
            uuids = [
                item.data(Qt.ItemDataRole.UserRole)["uuid"]
                for item in self.selectedItems()
            ]
            # Insert the UUIDs at the respective new indexes
            for idx, uuid in zip(new_indexes, uuids):
                if uuid in self.uuids:  # Remove the uuid if it exists in the list
                    self.uuids.remove(uuid)
                # Reinsert uuid at it's new index
                self.uuids.insert(idx, uuid)
        # Update list signal
        logger.debug(
            f"Emitting {self.list_type} list update signal after rows dropped [{self.count()}]"
        )
        # Only emit "drop" signal if a mod was dragged and dropped within the same modlist
        if source_widget == self:
            self.list_update_signal.emit("drop")

    def eventFilter(self, object: QObject, event: QEvent) -> bool:
        """
        https://doc.qt.io/qtforpython/overviews/eventsandfilters.html

        Takes source object and filters an event at the ListWidget level, executes
        an action based on a per-mod_list_item contextMenu

        :param object: the source object returned from the event
        :param event: the QEvent type
        """
        if event.type() == QEvent.Type.ContextMenu and object is self:
            # Get the position of the right-click event
            pos = QCursor.pos()
            # Convert the global position to the list widget's coordinate system
            pos_local = self.mapFromGlobal(pos)
            # Get the item at the local position
            item = self.itemAt(pos_local)
            if not isinstance(item, QListWidgetItem):
                logger.debug("Mod list right-click non-QListWidgetItem")
                return super().eventFilter(object, event)

            # Otherwise, begin calculation
            logger.info("USER ACTION: Open right-click mod_list_item contextMenu")

            # GIT MOD PATHS
            # A list of git mod paths to update
            git_paths = []

            # LOCAL MOD CONVERSIONS
            # A dict to track local mod folder name -> publishedfileid
            local_steamcmd_name_to_publishedfileid = {}

            # STEAMCMD MOD PFIDS
            # A set to track any SteamCMD pfids to purge from acf data
            steamcmd_acf_pfid_purge: set[str] = set()
            # A list to track any SteamCMD mod paths
            steamcmd_mod_paths = []
            # A dict to track any SteamCMD mod publishedfileids -> name
            steamcmd_publishedfileid_to_name = {}

            # STEAM SUBSCRIBE/UNSUBSCRIBE
            # A list to track any workshop mod paths
            steam_mod_paths = []
            # A list to track any workshop mod publishedfileids
            steam_publishedfileid_to_name = {}

            # STEAMDB BLACKLIST
            # A list to track any publishedfileids we want to blacklist / remove from blacklist
            steamdb_add_blacklist = None
            steamdb_remove_blacklist = None

            # Define our QMenu & QActions
            contextMenu = QMenu()
            # Open folder action
            open_folder_action = None
            # Open URL in browser action
            open_url_browser_action = None
            # Open URL in Steam
            open_mod_steam_action = None
            # Copy to clipboard actions
            copy_packageId_to_clipboard_action = None
            copy_url_to_clipboard_action = None
            # Edit mod rules
            edit_mod_rules_action = None
            # Toggle warning action
            toggle_warning_action = None
            # Blacklist SteamDB options
            add_to_steamdb_blacklist_action = None
            remove_from_steamdb_blacklist_action = None
            # Convert SteamCMD -> local
            convert_steamcmd_local_action = None
            # Convert local -> SteamCMD
            convert_local_steamcmd_action = None
            # Convert Workshop -> local
            convert_workshop_local_action = None
            # Update/Re-download/re-subscribe git/steamcmd/steam mods
            re_git_action = None
            re_steamcmd_action = None
            re_steam_action = None
            # Unsubscribe + delete mod
            unsubscribe_mod_steam_action = None
            # Delete mod
            delete_mod_action = None
            # Delete mod (keep .dds)
            delete_mod_keep_dds_action = None
            # Delete optimized textures (.dds files only)
            delete_mod_dds_only_action = None

            # Get all selected QListWidgetItems
            selected_items = self.selectedItems()
            # Single item selected
            if len(selected_items) == 1:
                logger.debug(f"{len(selected_items)} items selected")
                source_item = selected_items[0]
                if type(source_item) is QListWidgetItem:
                    item_data = source_item.data(Qt.ItemDataRole.UserRole)
                    uuid = item_data["uuid"]
                    # Retrieve metadata
                    mod_metadata = self.metadata_manager.internal_local_metadata[uuid]
                    mod_data_source = mod_metadata.get("data_source")
                    # Open folder action text
                    open_folder_action = QAction()
                    open_folder_action.setText("Open folder")
                    # If we have a "url" or "steam_url"
                    if mod_metadata.get("url") or mod_metadata.get("steam_url"):
                        open_url_browser_action = QAction()
                        open_url_browser_action.setText("Open URL in browser")
                        copy_url_to_clipboard_action = QAction()
                        copy_url_to_clipboard_action.setText("Copy URL to clipboard")
                    # If we have a "steam_uri"
                    if (
                        mod_metadata.get("steam_uri")
                        and self.settings_controller.settings.instances[
                            self.settings_controller.settings.current_instance
                        ].steam_client_integration
                    ):
                        open_mod_steam_action = QAction()
                        open_mod_steam_action.setText("Open mod in Steam")
                    # Conversion options (SteamCMD <-> local) + re-download (local mods found in SteamDB and SteamCMD)
                    if mod_data_source == "local":
                        mod_name = mod_metadata.get("name")
                        mod_folder_name = mod_metadata["folder"]
                        mod_folder_path = mod_metadata["path"]
                        publishedfileid = mod_metadata.get("publishedfileid", "")
                        if not isinstance(publishedfileid, str):
                            logger.error(
                                f"Invalid publishedfileid type: {publishedfileid} for {mod_name}"
                            )
                            publishedfileid = ""

                        if not mod_metadata.get("steamcmd") and (
                            self.metadata_manager.external_steam_metadata
                            and publishedfileid
                            and publishedfileid
                            in self.metadata_manager.external_steam_metadata.keys()
                        ):
                            local_steamcmd_name_to_publishedfileid[mod_folder_name] = (
                                publishedfileid
                            )
                            # Convert local mods -> steamcmd
                            convert_local_steamcmd_action = QAction()
                            convert_local_steamcmd_action.setText(
                                "Convert local mod to SteamCMD"
                            )
                        if mod_metadata.get("steamcmd"):
                            steamcmd_mod_paths.append(mod_folder_path)
                            steamcmd_publishedfileid_to_name[publishedfileid] = mod_name
                            # Convert steamcmd mods -> local
                            convert_steamcmd_local_action = QAction()
                            convert_steamcmd_local_action.setText(
                                "Convert SteamCMD mod to local"
                            )
                            # Re-download steamcmd mods
                            re_steamcmd_action = QAction()
                            re_steamcmd_action.setText("Re-download mod with SteamCMD")
                        # Update local mods that contain git repos that are not steamcmd mods
                        if not mod_metadata.get("steamcmd") and mod_metadata.get(
                            "git_repo"
                        ):
                            git_paths.append(mod_folder_path)
                            re_git_action = QAction()
                            re_git_action.setText("Update mod with git")
                    # If Workshop, and pfid, allow Steam actions
                    if mod_data_source == "workshop" and mod_metadata.get(
                        "publishedfileid"
                    ):
                        mod_name = mod_metadata.get("name")
                        mod_folder_path = mod_metadata["path"]
                        publishedfileid = mod_metadata["publishedfileid"]
                        steam_mod_paths.append(mod_folder_path)
                        steam_publishedfileid_to_name[publishedfileid] = mod_name
                        # Convert steam mods -> local
                        convert_workshop_local_action = QAction()
                        convert_workshop_local_action.setText(
                            "Convert Steam mod to local"
                        )
                        # Only enable subscription actions if user has enabled Steam client integration
                        if self.settings_controller.settings.instances[
                            self.settings_controller.settings.current_instance
                        ].steam_client_integration:
                            # Re-subscribe steam mods
                            re_steam_action = QAction()
                            re_steam_action.setText("Re-subscribe mod with Steam")
                            # Unsubscribe steam mods
                            unsubscribe_mod_steam_action = QAction()
                            unsubscribe_mod_steam_action.setText(
                                "Unsubscribe mod with Steam"
                            )
                    # SteamDB blacklist options
                    if (
                        self.metadata_manager.external_steam_metadata
                        and mod_metadata.get("publishedfileid")
                    ):
                        publishedfileid = mod_metadata["publishedfileid"]
                        if self.metadata_manager.external_steam_metadata.get(
                            publishedfileid, {}
                        ).get("blacklist"):
                            steamdb_remove_blacklist = publishedfileid
                            remove_from_steamdb_blacklist_action = QAction()
                            remove_from_steamdb_blacklist_action.setText(
                                "Remove mod from SteamDB blacklist"
                            )
                        else:
                            steamdb_add_blacklist = publishedfileid
                            add_to_steamdb_blacklist_action = QAction()
                            add_to_steamdb_blacklist_action.setText(
                                "Add mod to SteamDB blacklist"
                            )
                    # Copy packageId to clipboard
                    copy_packageId_to_clipboard_action = QAction()
                    copy_packageId_to_clipboard_action.setText(
                        "Copy packageId to clipboard"
                    )
                    # Edit mod rules with Rule Editor (only for individual mods)
                    edit_mod_rules_action = QAction()
                    edit_mod_rules_action.setText("Edit mod with Rule Editor")
                    # Ignore error action
                    toggle_warning_action = QAction()
                    toggle_warning_action.setText("Toggle warning")
                    # Mod deletion actions
                    delete_mod_action = QAction()
                    delete_mod_action.setText("Delete mod")
                    delete_mod_keep_dds_action = QAction()
                    delete_mod_keep_dds_action.setText("Delete mod (keep .dds)")
                    delete_mod_dds_only_action = QAction()
                    delete_mod_dds_only_action.setText(
                        "Delete optimized textures (.dds files only)"
                    )
            # Multiple items selected
            elif len(selected_items) > 1:  # Multiple items selected
                for source_item in selected_items:
                    if type(source_item) is QListWidgetItem:
                        item_data = source_item.data(Qt.ItemDataRole.UserRole)
                        uuid = item_data["uuid"]
                        # Retrieve metadata
                        mod_metadata = self.metadata_manager.internal_local_metadata[
                            uuid
                        ]
                        mod_data_source = mod_metadata.get("data_source")
                        # Open folder action text
                        open_folder_action = QAction()
                        open_folder_action.setText("Open folder(s)")
                        # If we have a "url" or "steam_url"
                        if mod_metadata.get("url") or mod_metadata.get("steam_url"):
                            open_url_browser_action = QAction()
                            open_url_browser_action.setText("Open URL(s) in browser")
                        # Conversion options (local <-> SteamCMD)
                        if mod_data_source == "local":
                            mod_name = mod_metadata.get("name")
                            mod_folder_name = mod_metadata["folder"]
                            mod_folder_path = mod_metadata["path"]
                            publishedfileid = mod_metadata.get("publishedfileid")
                            if not mod_metadata.get("steamcmd") and (
                                self.metadata_manager.external_steam_metadata
                                and publishedfileid
                                and publishedfileid
                                in self.metadata_manager.external_steam_metadata.keys()
                            ):
                                local_steamcmd_name_to_publishedfileid[
                                    mod_folder_name
                                ] = publishedfileid
                                # Convert local mods -> steamcmd
                                if not convert_local_steamcmd_action:
                                    convert_local_steamcmd_action = QAction()
                                    convert_local_steamcmd_action.setText(
                                        "Convert local mod(s) to SteamCMD"
                                    )
                            if mod_metadata.get("steamcmd"):
                                steamcmd_mod_paths.append(mod_folder_path)
                                steamcmd_publishedfileid_to_name[publishedfileid] = (
                                    mod_name
                                )
                                # Convert steamcmd mods -> local
                                if not convert_steamcmd_local_action:
                                    convert_steamcmd_local_action = QAction()
                                    convert_steamcmd_local_action.setText(
                                        "Convert SteamCMD mod(s) to local"
                                    )
                                # Re-download steamcmd mods
                                if not re_steamcmd_action:
                                    re_steamcmd_action = QAction()
                                    re_steamcmd_action.setText(
                                        "Re-download mod(s) with SteamCMD"
                                    )
                            # Update git mods if local mod with git repo, but not steamcmd
                            if not mod_metadata.get("steamcmd") and mod_metadata.get(
                                "git_repo"
                            ):
                                git_paths.append(mod_folder_path)
                                if not re_git_action:
                                    re_git_action = QAction()
                                    re_git_action.setText("Update mod(s) with git")
                        # No "Edit mod rules" when multiple selected
                        # Toggle warning
                        if not toggle_warning_action:
                            toggle_warning_action = QAction()
                            toggle_warning_action.setText("Toggle warning(s)")
                        # If Workshop, and pfid, allow Steam actions
                        if mod_data_source == "workshop" and mod_metadata.get(
                            "publishedfileid"
                        ):
                            mod_name = mod_metadata.get("name")
                            mod_folder_path = mod_metadata["path"]
                            publishedfileid = mod_metadata["publishedfileid"]
                            steam_mod_paths.append(mod_folder_path)
                            steam_publishedfileid_to_name[publishedfileid] = mod_name
                            # Convert steam mods -> local
                            if not convert_workshop_local_action:
                                convert_workshop_local_action = QAction()
                                convert_workshop_local_action.setText(
                                    "Convert Steam mod(s) to local"
                                )
                            # Only enable subscription actions if user has enabled Steam client integration
                            if self.settings_controller.settings.instances[
                                self.settings_controller.settings.current_instance
                            ].steam_client_integration:
                                # Re-subscribe steam mods
                                if not re_steam_action:
                                    re_steam_action = QAction()
                                    re_steam_action.setText(
                                        "Re-subscribe mod(s) with Steam"
                                    )
                                # Unsubscribe steam mods
                                if not unsubscribe_mod_steam_action:
                                    unsubscribe_mod_steam_action = QAction()
                                    unsubscribe_mod_steam_action.setText(
                                        "Unsubscribe mod(s) with Steam"
                                    )
                        # No SteamDB blacklist options when multiple selected
                        # Prohibit deletion of game files
                        if not delete_mod_action:
                            delete_mod_action = QAction()
                            # Delete mod action text
                            delete_mod_action.setText("Delete mod(s)")
                        if not delete_mod_keep_dds_action:
                            delete_mod_keep_dds_action = QAction()
                            # Delete mod action text
                            delete_mod_keep_dds_action.setText(
                                "Delete mod(s) (keep .dds)"
                            )
                        if not delete_mod_dds_only_action:
                            delete_mod_dds_only_action = QAction()
                            # Delete mod action text
                            delete_mod_dds_only_action.setText(
                                "Delete optimized textures (.dds files only)"
                            )
            # Put together our contextMenu
            if open_folder_action:
                contextMenu.addAction(open_folder_action)
            if open_url_browser_action:
                contextMenu.addAction(open_url_browser_action)
            if open_mod_steam_action:
                contextMenu.addAction(open_mod_steam_action)
            if toggle_warning_action:
                contextMenu.addAction(toggle_warning_action)
            if (
                delete_mod_action
                or delete_mod_keep_dds_action
                or delete_mod_dds_only_action
            ):
                deletion_options_menu = QMenu(title="Deletion options")
                if delete_mod_action:
                    deletion_options_menu.addAction(delete_mod_action)
                if delete_mod_keep_dds_action:
                    deletion_options_menu.addAction(delete_mod_keep_dds_action)
                if delete_mod_dds_only_action:
                    deletion_options_menu.addAction(delete_mod_dds_only_action)
                contextMenu.addMenu(deletion_options_menu)
            contextMenu.addSeparator()
            if (
                copy_packageId_to_clipboard_action
                or copy_url_to_clipboard_action
                or edit_mod_rules_action
                or re_git_action
            ):
                misc_options_menu = QMenu(title="Miscellaneous options")
                if copy_packageId_to_clipboard_action:
                    clipboard_options_menu = QMenu(title="Clipboard options")
                    clipboard_options_menu.addAction(copy_packageId_to_clipboard_action)
                    if copy_url_to_clipboard_action:
                        clipboard_options_menu.addAction(copy_url_to_clipboard_action)
                    misc_options_menu.addMenu(clipboard_options_menu)
                if edit_mod_rules_action:
                    misc_options_menu.addAction(edit_mod_rules_action)
                if re_git_action:
                    misc_options_menu.addAction(re_git_action)
                contextMenu.addMenu(misc_options_menu)
            if (
                convert_local_steamcmd_action
                or convert_steamcmd_local_action
                or convert_workshop_local_action
                or re_steamcmd_action
                or re_steam_action
                or unsubscribe_mod_steam_action
                or add_to_steamdb_blacklist_action
                or remove_from_steamdb_blacklist_action
            ):
                local_folder = self.settings_controller.settings.instances[
                    self.settings_controller.settings.current_instance
                ].local_folder
                workshop_actions_menu = QMenu(title="Workshop mods options")
                if local_folder and convert_local_steamcmd_action:
                    workshop_actions_menu.addAction(convert_local_steamcmd_action)
                if local_folder and convert_steamcmd_local_action:
                    workshop_actions_menu.addAction(convert_steamcmd_local_action)
                if local_folder and convert_workshop_local_action:
                    workshop_actions_menu.addAction(convert_workshop_local_action)
                if re_steamcmd_action:
                    workshop_actions_menu.addAction(re_steamcmd_action)
                if re_steam_action:
                    workshop_actions_menu.addAction(re_steam_action)
                if unsubscribe_mod_steam_action:
                    workshop_actions_menu.addAction(unsubscribe_mod_steam_action)
                if (
                    add_to_steamdb_blacklist_action
                    or remove_from_steamdb_blacklist_action
                ):
                    workshop_actions_menu.addSeparator()
                if add_to_steamdb_blacklist_action:
                    workshop_actions_menu.addAction(add_to_steamdb_blacklist_action)
                if remove_from_steamdb_blacklist_action:
                    workshop_actions_menu.addAction(
                        remove_from_steamdb_blacklist_action
                    )
                contextMenu.addMenu(workshop_actions_menu)
            # Execute QMenu and return it's ACTION
            action = contextMenu.exec_(self.mapToGlobal(pos_local))
            if action:  # Handle the action for all selected items
                if (  # ACTION: Update git mod(s)
                    action == re_git_action and len(git_paths) > 0
                ):
                    # Prompt user
                    answer = show_dialogue_conditional(
                        title="Are you sure?",
                        text=f"You have selected {len(git_paths)} git mods to be updated.",
                        information="Do you want to proceed?",
                    )
                    if answer == "&Yes":
                        logger.debug(f"Updating {len(git_paths)} git mod(s)")
                        self.update_git_mods_signal.emit(git_paths)
                    return True
                elif (  # ACTION: Convert local mod(s) -> SteamCMD
                    action == convert_local_steamcmd_action
                    and len(local_steamcmd_name_to_publishedfileid) > 0
                ):
                    local_folder = self.settings_controller.settings.instances[
                        self.settings_controller.settings.current_instance
                    ].local_folder
                    for (
                        folder_name,
                        publishedfileid,
                    ) in local_steamcmd_name_to_publishedfileid.items():
                        original_mod_path = str((Path(local_folder) / folder_name))
                        renamed_mod_path = str((Path(local_folder) / publishedfileid))
                        if os.path.exists(original_mod_path):
                            if not os.path.exists(renamed_mod_path):
                                try:
                                    os.rename(original_mod_path, renamed_mod_path)
                                    logger.debug(
                                        f'Successfully "converted" local mod -> SteamCMD by renaming from {folder_name} -> {publishedfileid}'
                                    )
                                except Exception as e:
                                    stacktrace = format_exc()
                                    logger.error(
                                        f"Failed to convert mod: {original_mod_path} - {e}"
                                    )
                                    logger.error(stacktrace)
                            else:
                                logger.warning(
                                    f"Failed to convert mod! Destination already exists: {renamed_mod_path}"
                                )
                    self.refresh_signal.emit()
                    return True
                elif (  # ACTION: Convert SteamCMD mod(s) -> local
                    action == convert_steamcmd_local_action
                    and len(steamcmd_publishedfileid_to_name) > 0
                ):
                    local_folder = self.settings_controller.settings.instances[
                        self.settings_controller.settings.current_instance
                    ].local_folder
                    for (
                        publishedfileid,
                        mod_name,
                    ) in steamcmd_publishedfileid_to_name.items():
                        mod_name = (
                            sanitize_filename(mod_name)
                            if mod_name
                            else f"{publishedfileid}_local"
                        )
                        original_mod_path = str((Path(local_folder) / publishedfileid))
                        renamed_mod_path = str((Path(local_folder) / mod_name))
                        if os.path.exists(original_mod_path):
                            if not os.path.exists(renamed_mod_path):
                                try:
                                    os.rename(original_mod_path, renamed_mod_path)
                                    logger.debug(
                                        f'Successfully "converted" SteamCMD mod by renaming from {publishedfileid} -> {mod_name}'
                                    )
                                except Exception as e:
                                    stacktrace = format_exc()
                                    logger.error(
                                        f"Failed to convert mod: {original_mod_path} - {e}"
                                    )
                                    logger.error(stacktrace)
                            else:
                                logger.warning(
                                    f"Failed to convert mod! Destination already exists: {renamed_mod_path}"
                                )
                    self.refresh_signal.emit()
                    return True
                elif (  # ACTION: Re-download SteamCMD mod(s)
                    action == re_steamcmd_action
                    and len(steamcmd_publishedfileid_to_name.keys()) > 0
                ):
                    logger.debug(steamcmd_publishedfileid_to_name)
                    # Prompt user
                    answer = show_dialogue_conditional(
                        title="Are you sure?",
                        text=f"You have selected {len(steamcmd_publishedfileid_to_name.keys())} mods for deletion + re-download.",
                        information="\nThis operation will recursively delete all mod files, except for .dds textures found, "
                        + "and attempt to re-download the mods via SteamCMD. Do you want to proceed?",
                    )
                    if answer == "&Yes":
                        logger.debug(
                            f"Deleting + redownloading {len(steamcmd_publishedfileid_to_name.keys())} SteamCMD mod(s)"
                        )
                        for path in steamcmd_mod_paths:
                            delete_files_except_extension(
                                directory=path, extension=".dds"
                            )
                        self.steamcmd_downloader_signal.emit(
                            list(steamcmd_publishedfileid_to_name.keys())
                        )
                    return True
                elif (  # ACTION: Convert Steam mod(s) -> local
                    action == convert_workshop_local_action
                    and len(steam_mod_paths) > 0
                    and len(steam_publishedfileid_to_name) > 0
                ):
                    for path in steam_mod_paths:
                        publishedfileid_from_folder_name = os.path.split(path)[1]
                        mod_name = steam_publishedfileid_to_name.get(
                            publishedfileid_from_folder_name
                        )
                        if mod_name:
                            mod_name = sanitize_filename(mod_name)
                        renamed_mod_path = str(
                            (
                                Path(
                                    self.settings_controller.settings.instances[
                                        self.settings_controller.settings.current_instance
                                    ].local_folder
                                )
                                / (
                                    mod_name
                                    if mod_name
                                    else publishedfileid_from_folder_name
                                )
                            )
                        )
                        if os.path.exists(path):
                            try:
                                if os.path.exists(renamed_mod_path):
                                    logger.warning(
                                        "Destination exists. Removing all files except for .dds textures first..."
                                    )
                                    delete_files_except_extension(
                                        directory=renamed_mod_path, extension=".dds"
                                    )
                                try:
                                    copytree(path, renamed_mod_path)
                                except FileExistsError:
                                    for root, dirs, files in os.walk(path):
                                        dest_dir = root.replace(path, renamed_mod_path)
                                        if not os.path.isdir(dest_dir):
                                            os.makedirs(dest_dir)
                                        for file in files:
                                            src_file = os.path.join(root, file)
                                            dst_file = os.path.join(dest_dir, file)
                                            copy2(src_file, dst_file)
                                logger.debug(
                                    f'Successfully "converted" Steam mod by copying {publishedfileid_from_folder_name} -> {mod_name} and migrating mod to local mods directory'
                                )
                            except Exception as e:
                                stacktrace = format_exc()
                                logger.error(f"Failed to convert mod: {path} - {e}")
                                logger.error(stacktrace)
                    self.refresh_signal.emit()
                    return True
                elif (  # ACTION: Re-subscribe to mod(s) with Steam
                    action == re_steam_action and len(steam_publishedfileid_to_name) > 0
                ):
                    publishedfileids = steam_publishedfileid_to_name.keys()
                    # Prompt user
                    answer = show_dialogue_conditional(
                        title="Are you sure?",
                        text=f"You have selected {len(publishedfileids)} mods for unsubscribe + re-subscribe.",
                        information="\nThis operation will potentially delete .dds textures leftover. Steam is unreliable for this. Do you want to proceed?",
                    )
                    if answer == "&Yes":
                        logger.debug(
                            f"Unsubscribing + re-subscribing to {len(publishedfileids)} mod(s)"
                        )
                        for path in steam_mod_paths:
                            delete_files_except_extension(
                                directory=path, extension=".dds"
                            )
                        self.steamworks_subscription_signal.emit(
                            [
                                "resubscribe",
                                [eval(str_pfid) for str_pfid in publishedfileids],
                            ]
                        )
                    return True
                elif (  # ACTION: Unsubscribe & delete mod(s) with steam
                    action == unsubscribe_mod_steam_action
                    and len(steam_publishedfileid_to_name) > 0
                ):
                    publishedfileids = steam_publishedfileid_to_name.keys()
                    # Prompt user
                    answer = show_dialogue_conditional(
                        title="Are you sure?",
                        text=f"You have selected {len(publishedfileids)} mods for unsubscribe.",
                        information="\nDo you want to proceed?",
                    )
                    if answer == "&Yes":
                        logger.debug(
                            f"Unsubscribing from {len(publishedfileids)} mod(s)"
                        )
                        self.steamworks_subscription_signal.emit(
                            [
                                "unsubscribe",
                                [eval(str_pfid) for str_pfid in publishedfileids],
                            ]
                        )
                    return True
                elif (
                    action == add_to_steamdb_blacklist_action
                ):  # ACTION: Blacklist workshop mod in SteamDB
                    if (
                        self.metadata_manager.external_steam_metadata is None
                        or steamdb_add_blacklist is None
                    ):
                        logger.error(
                            f"Unable to add mod to SteamDB blacklist: {steamdb_remove_blacklist}"
                        )
                        show_warning(
                            "Warning",
                            "Unable to add mod to SteamDB blacklist",
                            "Metadata manager or steamdb_add_blacklist was None type",
                            parent=self,
                        )
                        return False

                    args, ok = show_dialogue_input(
                        title="Add comment",
                        label="Enter a comment providing your reasoning for wanting to blacklist this mod: "
                        + f'{self.metadata_manager.external_steam_metadata.get(steamdb_add_blacklist, {}).get("steamName", steamdb_add_blacklist)}',
                    )
                    if ok:
                        self.steamdb_blacklist_signal.emit(
                            [steamdb_add_blacklist, True, args]
                        )
                    else:
                        show_warning(
                            title="Unable to add to blacklist",
                            text="Comment was not provided or entry was cancelled. Comments are REQUIRED for this action!",
                        )
                    return True
                elif (
                    action == remove_from_steamdb_blacklist_action
                ):  # ACTION: Blacklist workshop mod in SteamDB
                    if (
                        self.metadata_manager.external_steam_metadata is None
                        or steamdb_remove_blacklist is None
                    ):
                        logger.error(
                            f"Unable to remove mod from SteamDB blacklist: {steamdb_remove_blacklist}"
                        )
                        show_warning(
                            "Warning",
                            "Unable to remove mod from SteamDB blacklist",
                            "Metadata manager or steamdb_remove_blacklist was None type",
                            parent=self,
                        )
                        return False

                    answer = show_dialogue_conditional(
                        title="Are you sure?",
                        text="This will remove the selected mod, "
                        + f'{self.metadata_manager.external_steam_metadata.get(steamdb_remove_blacklist, {}).get("steamName", steamdb_remove_blacklist)}, '
                        + "from your configured Steam DB blacklist."
                        + "\nDo you want to proceed?",
                    )
                    if answer == "&Yes":
                        self.steamdb_blacklist_signal.emit(
                            [steamdb_remove_blacklist, False]
                        )
                    return True
                elif action == delete_mod_action:  # ACTION: Delete mods action
                    answer = show_dialogue_conditional(
                        title="Are you sure?",
                        text=f"You have selected {len(selected_items)} mods for deletion.",
                        information="\nThis operation delete a mod's directory from the filesystem."
                        + "\nDo you want to proceed?",
                    )
                    if answer == "&Yes":
                        for source_item in selected_items:
                            if type(source_item) is QListWidgetItem:
                                item_data = source_item.data(Qt.ItemDataRole.UserRole)
                                uuid = item_data["uuid"]
                                mod_metadata = (
                                    self.metadata_manager.internal_local_metadata[uuid]
                                )
                                if mod_metadata[
                                    "data_source"  # Disallow Official Expansions
                                ] != "expansion" or not mod_metadata[
                                    "packageid"
                                ].startswith("ludeon.rimworld"):
                                    try:
                                        rmtree(
                                            mod_metadata["path"],
                                            ignore_errors=False,
                                            onerror=handle_remove_read_only,
                                        )
                                        if mod_metadata.get("steamcmd"):
                                            steamcmd_acf_pfid_purge.add(
                                                mod_metadata["publishedfileid"]
                                            )
                                    except FileNotFoundError:
                                        logger.debug(
                                            f"Unable to delete mod. Path does not exist: {mod_metadata['path']}"
                                        )
                                        pass
                                    except OSError as e:
                                        if sys.platform == "win32":
                                            error_code = e.winerror
                                        else:
                                            error_code = e.errno
                                        if e.errno == ENOTEMPTY:
                                            warning_text = "Mod directory was not empty. Please close all programs accessing files or subfolders in the directory (including your file manager) and try again."
                                        else:
                                            warning_text = "An OSError occurred while deleting mod."

                                        logger.warning(
                                            f"Unable to delete mod located at the path: {mod_metadata['path']}"
                                        )
                                        show_warning(
                                            title="Unable to delete mod",
                                            text=warning_text,
                                            information=f"{e.strerror} occurred at {e.filename} with error code {error_code}.",
                                        )
                                        continue
                    # Purge any deleted SteamCMD mods from acf metadata
                    if steamcmd_acf_pfid_purge:
                        self.metadata_manager.steamcmd_purge_mods(
                            publishedfileids=steamcmd_acf_pfid_purge
                        )
                    return True
                elif action == delete_mod_keep_dds_action:  # ACTION: Delete mods action
                    answer = show_dialogue_conditional(
                        title="Are you sure?",
                        text=f"You have selected {len(selected_items)} mods for deletion.",
                        information="\nThis operation will recursively delete all mod files, except for .dds textures found."
                        + "\nDo you want to proceed?",
                    )
                    if answer == "&Yes":
                        for source_item in selected_items:
                            if type(source_item) is QListWidgetItem:
                                item_data = source_item.data(Qt.ItemDataRole.UserRole)
                                uuid = item_data["uuid"]
                                mod_metadata = (
                                    self.metadata_manager.internal_local_metadata[uuid]
                                )
                                if mod_metadata[
                                    "data_source"  # Disallow Official Expansions
                                ] != "expansion" or not mod_metadata[
                                    "packageid"
                                ].startswith("ludeon.rimworld"):
                                    data = source_item.data(Qt.ItemDataRole.UserRole)
                                    self.uuids.remove(data["uuid"])
                                    delete_files_except_extension(
                                        directory=mod_metadata["path"],
                                        extension=".dds",
                                    )
                                    if mod_metadata.get("steamcmd"):
                                        steamcmd_acf_pfid_purge.add(
                                            mod_metadata["publishedfileid"]
                                        )
                    # Purge any deleted SteamCMD mods from acf metadata
                    if steamcmd_acf_pfid_purge:
                        self.metadata_manager.steamcmd_purge_mods(
                            publishedfileids=steamcmd_acf_pfid_purge
                        )
                    return True
                elif action == delete_mod_dds_only_action:  # ACTION: Delete mods action
                    answer = show_dialogue_conditional(
                        title="Are you sure?",
                        text=f"You have selected {len(selected_items)} mods to Delete optimized textures (.dds files only)",
                        information="\nThis operation will only delete optimized textures (.dds files only) from mod files."
                        + "\nDo you want to proceed?",
                    )
                    if answer == "&Yes":
                        for source_item in selected_items:
                            if type(source_item) is QListWidgetItem:
                                item_data = source_item.data(Qt.ItemDataRole.UserRole)
                                uuid = item_data["uuid"]
                                mod_metadata = (
                                    self.metadata_manager.internal_local_metadata[uuid]
                                )
                                if mod_metadata[
                                    "data_source"  # Disallow Official Expansions
                                ] != "expansion" or not mod_metadata[
                                    "packageid"
                                ].startswith("ludeon.rimworld"):
                                    data = source_item.data(Qt.ItemDataRole.UserRole)
                                    self.uuids.remove(data["uuid"])
                                    delete_files_only_extension(
                                        directory=mod_metadata["path"],
                                        extension=".dds",
                                    )
                                    if mod_metadata.get("steamcmd"):
                                        steamcmd_acf_pfid_purge.add(
                                            mod_metadata["publishedfileid"]
                                        )
                    # Purge any deleted SteamCMD mods from acf metadata
                    if steamcmd_acf_pfid_purge:
                        self.metadata_manager.steamcmd_purge_mods(
                            publishedfileids=steamcmd_acf_pfid_purge
                        )
                    return True
                # Execute action for each selected mod
                for source_item in selected_items:
                    if type(source_item) is QListWidgetItem:
                        item_data = source_item.data(Qt.ItemDataRole.UserRole)
                        uuid = item_data["uuid"]
                        # Retrieve metadata
                        mod_metadata = self.metadata_manager.internal_local_metadata[
                            uuid
                        ]
                        mod_data_source = mod_metadata.get("data_source")
                        mod_path = mod_metadata["path"]
                        # Toggle warning action
                        if action == toggle_warning_action:
                            self.toggle_warning(mod_metadata["packageid"], uuid)
                        # Open folder action
                        elif action == open_folder_action:  # ACTION: Open folder
                            if os.path.exists(mod_path):  # If the path actually exists
                                logger.info(f"Opening folder: {mod_path}")
                                platform_specific_open(mod_path)
                        # Open url action
                        elif (
                            action == open_url_browser_action
                        ):  # ACTION: Open URL in browser
                            if mod_metadata.get("url") or mod_metadata.get(
                                "steam_url"
                            ):  # If we have some form of "url" to work with...
                                url = None
                                if (
                                    mod_data_source == "expansion"
                                    or mod_metadata.get("steamcmd")
                                    or mod_data_source == "workshop"
                                ):
                                    url = mod_metadata.get(
                                        "steam_url", mod_metadata.get("url")
                                    )
                                elif (
                                    mod_data_source == "local"
                                    and not mod_metadata.get("steamcmd")
                                ):
                                    url = mod_metadata.get(
                                        "url", mod_metadata.get("steam_url")
                                    )
                                if url:
                                    logger.info(f"Opening url in browser: {url}")
                                    open_url_browser(url)
                        # Open Steam URI with Steam action
                        elif (
                            action == open_mod_steam_action
                        ):  # ACTION: Open steam:// uri in Steam
                            if mod_metadata.get("steam_uri"):  # If we have steam_uri
                                platform_specific_open(mod_metadata["steam_uri"])
                        # Copy to clipboard actions
                        elif (
                            action == copy_packageId_to_clipboard_action
                        ):  # ACTION: Copy packageId to clipboard
                            copy_to_clipboard_safely(mod_metadata["packageid"])
                        elif (
                            action == copy_url_to_clipboard_action
                        ):  # ACTION: Copy URL to clipboard
                            if mod_metadata.get("url") or mod_metadata.get(
                                "steam_url"
                            ):  # If we have some form of "url" to work with...
                                url = None
                                if (
                                    mod_data_source == "expansion"
                                    or mod_metadata.get("steamcmd")
                                    or mod_data_source == "workshop"
                                ):
                                    url = mod_metadata.get(
                                        "steam_url", mod_metadata.get("url")
                                    )
                                elif (
                                    mod_data_source == "local"
                                    and not mod_metadata.get("steamcmd")
                                ):
                                    url = mod_metadata.get(
                                        "url", mod_metadata.get("steam_url")
                                    )
                                if url:
                                    copy_to_clipboard_safely(url)
                        # Edit mod rules action
                        elif action == edit_mod_rules_action:
                            self.edit_rules_signal.emit(
                                True, "user_rules", mod_metadata["packageid"]
                            )
            return True
        return super().eventFilter(object, event)

    def focusOutEvent(self, event: QFocusEvent) -> None:
        """
        Slot to handle unhighlighting any items in the
        previous list when clicking out of that list.
        """
        self.clearFocus()
        return super().focusOutEvent(event)

    def keyPressEvent(self, event: QKeyEvent) -> None:
        """
        This event occurs when the user presses a key while the mod
        list is in focus.
        """
        key_pressed = QKeySequence(event.key()).toString()
        if (
            key_pressed == "Left"
            or key_pressed == "Right"
            or key_pressed == "Return"
            or key_pressed == "Space"
        ):
            self.key_press_signal.emit(key_pressed)
        else:
            return super().keyPressEvent(event)

    def resizeEvent(self, e: QResizeEvent) -> None:
        """
        When the list widget is resized (as the window is resized),
        ensure that all visible items have widgets loaded.

        :param event: the resize event
        """
        self.check_widgets_visible()
        return super().resizeEvent(e)

    def append_new_item(self, uuid: str) -> None:
        data = {
            "errors_warnings": "",
            "errors": "",
            "warnings": "",
            "warning_toggled": False,
            "filtered": False,
            "invalid": self.metadata_manager.internal_local_metadata[uuid].get(
                "invalid"
            ),
            "mismatch": self.metadata_manager.is_version_mismatch(uuid),
            "uuid": uuid,
        }
        item = QListWidgetItem(self)
        item.setData(Qt.ItemDataRole.UserRole, data)
        self.addItem(item)

    def get_all_mod_list_items(self) -> list[QListWidgetItem]:
        """
        This gets all modlist items.

        :return: List of all modlist items as QListWidgetItem
        """
        mod_list_items = []
        for index in range(self.count()):
            item = self.item(index)
            mod_list_items.append(item)
        return mod_list_items

    def get_all_loaded_mod_list_items(self) -> list[ModListItemInner]:
        """
        This gets all modlist items as ModListItemInner.
        Mods that have not been loaded or lazy loaded will not be returned.

        :return: List of all modlist items as ModListItemInner
        """
        mod_list_items = []
        for index in range(self.count()):
            item = self.item(index)
            widget = self.itemWidget(item)
            if isinstance(widget, ModListItemInner):
                mod_list_items.append(widget)
        return mod_list_items

    def get_all_loaded_and_toggled_mod_list_items(self) -> list[QListWidgetItem]:
        """
        This returns all modlist items that have their warnings toggled.

        :return: List of all toggled modlist items as QListWidgetItem
        """
        mod_list_items = []
        for index in range(self.count()):
            item = self.item(index)
            item_data = item.data(Qt.ItemDataRole.UserRole)
            if item_data["warning_toggled"]:
                mod_list_items.append(item)
        return mod_list_items

    def check_item_visible(self, item: QListWidgetItem) -> bool:
        # Determines if the item is currently visible in the viewport.
        rect = self.visualItemRect(item)
        return rect.top() < self.viewport().height() and rect.bottom() > 0

    def create_widget_for_item(self, item: QListWidgetItem) -> None:
        data = item.data(Qt.ItemDataRole.UserRole)
        if data is None:
            logger.debug("Attempted to create widget for item with None data")
            return
        errors_warnings = data["errors_warnings"]
        errors = data["errors"]
        warnings = data["warnings"]
        filtered = data["filtered"]
        invalid = data["invalid"]
        mismatch = data["mismatch"]
        uuid = data["uuid"]
        if uuid:
            widget = ModListItemInner(
                errors_warnings=errors_warnings,
                errors=errors,
                warnings=warnings,
                filtered=filtered,
                invalid=invalid,
                mismatch=mismatch,
                settings_controller=self.settings_controller,
                uuid=uuid,
            )
            widget.toggle_warning_signal.connect(self.toggle_warning)
            widget.toggle_error_signal.connect(self.toggle_warning)
            item.setSizeHint(widget.sizeHint())
            self.setItemWidget(item, widget)

    def check_widgets_visible(self) -> None:
        # This function checks the visibility of each item and creates a widget if the item is visible and not already setup.
        for idx in range(self.count()):
            item = self.item(idx)
            # Check for visible item without a widget set
            if item and self.check_item_visible(item) and self.itemWidget(item) is None:
                self.create_widget_for_item(item)

    def handle_item_data_changed(self, item: QListWidgetItem) -> None:
        """
        This slot is called when an item's data changes
        """
        widget = self.itemWidget(item)
        if widget is not None and isinstance(widget, ModListItemInner):
            widget.repolish(item)

    def handle_other_list_row_added(self, uuid: str) -> None:
        if uuid in self.uuids:
            self.uuids.remove(uuid)

    def handle_rows_inserted(self, parent: QModelIndex, first: int, last: int) -> None:
        """
        This slot is called when rows are inserted.

        When mods are inserted into the mod list, either through the
        `recreate_mod_list` method above or automatically through dragging
        and dropping on the UI, this function is called. For single-item
        inserts, which happens through the above method or through dragging
        and dropping individual mods, `first` equals `last` and the below
        loop is just run once. In this loop, a custom widget is created,
        which displays the text, icons, etc, and is added to the list item.

        For dragging and dropping multiple items, the loop is run multiple
        times. Importantly, even for multiple items, the number of list items
        is set BEFORE the loop starts running, e.g. if we were dragging 3 mods
        onto a list of 100 mods, this method is called once and by the start
        of this method, `self.count()` is already 103; there are 3 "empty"
        list items that do not have widgets assigned to them.

        However, inserting the initial `n` mods with `recreate_mod_list` has
        an inefficiency: it is only able to insert one at a time. This means
        this method is called `n` times for the first `n` mods.
        One optimization here (saving about 1 second with a 200 mod list) is
        to not emit the list update signal until the number of widgets is
        equal to the number of items. If widgets < items, that means
        widgets are still being added. Only when widgets == items does it mean
        we are done with adding the initial set of mods. We can do this
        by keeping track of the number of widgets currently loaded in the list
        through a set of UUIDs which we can compare to the number of items
        directly, as this set will equate to the items in the list.

        :param parent: parent to get rows under (not used)
        :param first: index of first item inserted
        :param last: index of last item inserted
        """
        # Loop through the indexes of inserted items, load widgets if not
        # already loaded. Each item index corresponds to a UUID index.
        for idx in range(first, last + 1):
            item = self.item(idx)
            if item:
                data = item.data(Qt.ItemDataRole.UserRole)
                if data is None:
                    logger.debug(f"Attempted to insert item with None data. Idx: {idx}")
                    continue
                uuid = data["uuid"]
                self.uuids.insert(idx, uuid)
                self.item_added_signal.emit(uuid)
        # Update list signal if all items are loaded
        if len(self.uuids) == self.count():
            # Update list with the number of items
            logger.debug(
                f"Emitting {self.list_type} list update signal after rows inserted [{self.count()}]"
            )
            self.list_update_signal.emit(str(self.count()))

    def handle_rows_removed(self, parent: QModelIndex, first: int, last: int) -> None:
        """
        This slot is called when rows are removed.
        Emit a signal with the count of objects remaining to update
        the count label. For some reason this seems to call twice on
        dragging and dropping multiple mods.

        The condition is required because when we `do_clear` or `do_import`,
        the existing list needs to be "wiped", and this counts as `n`
        calls to this function. When this happens, `self.uuids` is
        cleared and `self.count()` remains at the previous number, so we can
        just check for equality here.

        :param parent: parent to get rows under (not used)
        :param first: index of first item removed (not used)
        :param last: index of last item removed (not used)
        """
        # Update list signal if all items are loaded
        if len(self.uuids) == self.count():
            # Update list with the number of items
            logger.debug(
                f"Emitting {self.list_type} list update signal after rows removed [{self.count()}]"
            )
            self.list_update_signal.emit(str(self.count()))

    def get_item_widget_at_index(self, idx: int) -> QWidget | None:
        item = self.item(idx)
        if item:
            return self.itemWidget(item)
        return None

    def mod_changed_to(
        self, current: QListWidgetItem, previous: QListWidgetItem
    ) -> None:
        """
        Method to handle clicking on a row or navigating between rows with
        the keyboard. Look up the mod's data by uuid
        """
        if current is not None:
            data = current.data(Qt.ItemDataRole.UserRole)
            self.mod_info_signal.emit(data["uuid"])

    def mod_clicked(self, current: QListWidgetItem) -> None:
        """
        Method to handle clicking on a row. Necessary because `mod_changed_to` does not
        properly handle clicking on a previous selected item after clicking on an item
        in another list. For example, clicking on item 1 in the inactive list, then on item 2
        in the active list, then back to item 1 in the inactive list-- this method makes
        it so that mod info is updated as expected.
        """
        if current is not None:
            data = current.data(Qt.ItemDataRole.UserRole)
            self.mod_info_signal.emit(data["uuid"])
            mod_info = self.metadata_manager.internal_local_metadata[data["uuid"]]
            mod_info = flatten_to_list(mod_info)
            mod_info_pretty = json.dumps(mod_info, indent=4)
            logger.debug(
                f"USER ACTION: mod was clicked: [{data['uuid']}] {mod_info_pretty}"
            )

    def mod_double_clicked(self, item: QListWidgetItem) -> None:
        """
        Method to handle double clicking on a row.
        """
        # widget = ModListItemInner = self.itemWidget(item)
        self.key_press_signal.emit("DoubleClick")

    def rebuild_item_widget_from_uuid(self, uuid: str) -> None:
        item_index = self.uuids.index(uuid)
        item = self.item(item_index)
        logger.debug(f"Rebuilding widget for item {uuid} at index {item_index}")
        # Destroy the item's previous widget immediately. Recreate if the item is visible.
        widget = self.itemWidget(item)
        if widget:
            self.removeItemWidget(item)
        # If it is visible, create a new widget. Otherwise, allow lazy loading to handle this.
        if self.check_item_visible(item):
            self.create_widget_for_item(item)
        # If the current item is selected, update the info panel
        if self.currentItem() == item:
            self.mod_info_signal.emit(uuid)

    def recalculate_internal_errors_warnings(self) -> tuple[str, str, int, int]:
        """
        Whenever the respective mod list has items added to it, or has
        items removed from it, or has items rearranged around within it,
        calculate the internal list errors / warnings for the mod list
        """
        logger.info(f"Recalculating {self.list_type} list errors / warnings")

        internal_local_metadata = self.metadata_manager.internal_local_metadata

        packageid_to_uuid = {
            internal_local_metadata[uuid]["packageid"]: uuid for uuid in self.uuids
        }
        package_ids_set = set(packageid_to_uuid.keys())

        package_id_to_errors: dict[str, dict[str, None | set[str] | bool]] = {
            uuid: {
                "missing_dependencies": set() if self.list_type == "Active" else None,
                "conflicting_incompatibilities": (
                    set() if self.list_type == "Active" else None
                ),
                "load_before_violations": set() if self.list_type == "Active" else None,
                "load_after_violations": set() if self.list_type == "Active" else None,
                "version_mismatch": True,
            }
            for uuid in self.uuids
        }

        num_warnings = 0
        total_warning_text = ""
        num_errors = 0
        total_error_text = ""

        for uuid, mod_errors in package_id_to_errors.items():
            current_mod_index = self.uuids.index(uuid)
            current_item = self.item(current_mod_index)
            current_item_data = current_item.data(Qt.ItemDataRole.UserRole)
            current_item_data["invalid"] = False
            current_item_data["mismatch"] = False
            current_item_data["errors"] = None
            current_item_data["warnings"] = None
            mod_data = internal_local_metadata[uuid]
            # Check mod supportedversions against currently loaded version of game
            mod_errors["version_mismatch"] = self.metadata_manager.is_version_mismatch(
                uuid
            )
            # Set an item's validity dynamically based on the version mismatch value
            if (
                mod_data["packageid"] not in self.ignore_warning_list
                and not current_item_data["warning_toggled"]
            ):
                current_item_data["mismatch"] = mod_errors["version_mismatch"]
            else:
                # If a mod has been moved for eg. inactive -> active. We keep ignoring the warnings.
                # This makes sure to add the mod to the ignore list of the new modlist.
                # TODO: Check if toggle_warning method can add a mod to the ignore list
                # of each ModListWidget. Then we can remove some of this confusing code...
                if not current_item_data["warning_toggled"]:
                    if mod_data["packageid"] in self.ignore_warning_list:
                        self.ignore_warning_list.remove(mod_data["packageid"])
                elif mod_data["packageid"] not in self.ignore_warning_list:
                    self.ignore_warning_list.append(mod_data.get("packageid"))
            # Check for "Active" mod list specific errors and warnings
            if (
                self.list_type == "Active"
                and mod_data.get("packageid")
                and mod_data["packageid"] not in self.ignore_warning_list
            ):
                # Check dependencies (and replacements for dependencies)
                # Note: dependency replacements are NOT assumed to be subject
                # to the same load order rules as the orignal mods!
                mod_errors["missing_dependencies"] = {
                    dep
                    for dep in mod_data.get("dependencies", [])
                    if dep not in package_ids_set
                    and not self._has_replacement(
                        mod_data["packageid"], dep, package_ids_set
                    )
                }

                # Check incompatibilities
                mod_errors["conflicting_incompatibilities"] = {
                    incomp
                    for incomp in mod_data.get("incompatibilities", [])
                    if incomp in package_ids_set
                }

                # Check loadTheseBefore
                for load_this_before in mod_data.get("loadTheseBefore", []):
                    if (
                        load_this_before[1]
                        and load_this_before[0] in packageid_to_uuid
                        and current_mod_index
                        <= self.uuids.index(packageid_to_uuid[load_this_before[0]])
                    ):
                        assert isinstance(mod_errors["load_before_violations"], set)
                        mod_errors["load_before_violations"].add(load_this_before[0])

                # Check loadTheseAfter
                for load_this_after in mod_data.get("loadTheseAfter", []):
                    if (
                        load_this_after[1]
                        and load_this_after[0] in packageid_to_uuid
                        and current_mod_index
                        >= self.uuids.index(packageid_to_uuid[load_this_after[0]])
                    ):
                        assert isinstance(mod_errors["load_after_violations"], set)
                        mod_errors["load_after_violations"].add(load_this_after[0])
            # Calculate any needed string for errors
            tool_tip_text = ""
            for error_type, tooltip_header in [
                ("missing_dependencies", "\nMissing Dependencies:"),
                ("conflicting_incompatibilities", "\nIncompatibilities:"),
            ]:
                if mod_errors[error_type]:
                    tool_tip_text += tooltip_header
                    errors = mod_errors[error_type]
                    assert isinstance(errors, set)
                    for key in errors:
                        name = internal_local_metadata.get(
                            packageid_to_uuid.get(key, ""), {}
                        ).get(
                            "name",
                            self.metadata_manager.steamdb_packageid_to_name.get(
                                key, key
                            ),
                        )
                        tool_tip_text += f"\n  * {name}"
            # If missing dependency and/or incompatibility, add tooltip to errors
            current_item_data["errors"] = tool_tip_text
            # Calculate any needed string for warnings
            for error_type, tooltip_header in [
                ("load_before_violations", "\nShould be Loaded After:"),
                ("load_after_violations", "\nShould be Loaded Before:"),
            ]:
                if mod_errors[error_type]:
                    tool_tip_text += tooltip_header
                    errors = mod_errors[error_type]
                    assert isinstance(errors, set)
                    for key in errors:
                        name = internal_local_metadata.get(
                            packageid_to_uuid.get(key, ""), {}
                        ).get(
                            "name",
                            self.metadata_manager.steamdb_packageid_to_name.get(
                                key, key
                            ),
                        )
                        tool_tip_text += f"\n  * {name}"
            # Handle version mismatch behavior
            if (
                mod_errors["version_mismatch"]
                and mod_data["packageid"] not in self.ignore_warning_list
            ):
                # Add tool tip to indicate mod and game version mismatch
                tool_tip_text += "\nMod and Game Version Mismatch"
            # Add to error summary if any missing dependencies or incompatibilities
            if self.list_type == "Active" and any(
                [
                    mod_errors[key]
                    for key in [
                        "missing_dependencies",
                        "conflicting_incompatibilities",
                    ]
                ]
            ):
                num_errors += 1
                current_item_data["invalid"] = True
                total_error_text += f"\n\n{mod_data['name']}"
                total_error_text += "\n" + "=" * len(mod_data["name"])
                total_error_text += tool_tip_text

            # Add to warning summary if any loadBefore or loadAfter violations, or version mismatch
            # Version mismatch is determined earlier without checking if the mod is in ignore_warning_list
            # so we have to check it again here in order to not display a faulty, empty version warning
            if (
                self.list_type == "Active"
                and mod_data["packageid"] not in self.ignore_warning_list
                and any(
                    [
                        mod_errors[key]
                        for key in [
                            "load_before_violations",
                            "load_after_violations",
                            "version_mismatch",
                        ]
                    ]
                )
            ):
                num_warnings += 1
                total_warning_text += f"\n\n{mod_data['name']}"
                total_warning_text += "\n============================="
                total_warning_text += tool_tip_text
            # Add tooltip to item data and set the data back to the item
            current_item_data["errors_warnings"] = tool_tip_text.strip()
            current_item_data["warnings"] = tool_tip_text[
                len(current_item_data["errors"]) :
            ].strip()
            current_item_data["errors"] = current_item_data["errors"].strip()
            current_item.setData(Qt.ItemDataRole.UserRole, current_item_data)
        logger.info(f"Finished recalculating {self.list_type} list errors")
        return total_error_text, total_warning_text, num_errors, num_warnings

    def _has_replacement(
        self, package_id: str, dep: str, package_ids_set: set[str]
    ) -> bool:
        # Get a list of mods that can replace this mod
        replacements = KNOWN_MOD_REPLACEMENTS.get(dep, set())
        # Return true if any of the above mods (replacements) are in the mod list
        # If no replacements exist for dep, returns false
        for replacement in replacements:
            if replacement in package_ids_set:
                logger.debug(
                    f"Missing dependency [{dep}] for [{package_id}] replaced with [{replacement}]"
                )
                return True
        return False

    def recreate_mod_list_and_sort(
        self,
        list_type: str,
        uuids: list[str],
        key: ModsPanelSortKey = ModsPanelSortKey.NOKEY,
    ) -> None:
        """
        Reconstructs and sorts a mod list based on provided UUIDs and a sorting key.

        This method takes a list of mod UUIDs, sorts them according to the specified
        sorting key, and then recreates the mod list of the given type with the sorted order.

        Args:
            list_type (str): The type of mod list to recreate. ("Active", "Inactive")
            uuids (List[str]): The list of UUIDs representing the mods.
            key (ModsPanelSortKey, optional): An enumeration value that determines the
                                              sorting criterion for the mods. Defaults to
                                              `ModsPanelSortKey.NOKEY`, which implies sorting by uuids.

        Returns:
            None
        """
        sorted_uuids = sort_uuids(uuids, key=key)
        self.recreate_mod_list(list_type, sorted_uuids)

    def recreate_mod_list(self, list_type: str, uuids: list[str]) -> None:
        """
        Clear all mod items and add new ones from a dict.

        :param mods: dict of mod data
        """
        logger.info(f"Internally recreating {list_type} mod list")
        # Disable updates
        self.setUpdatesEnabled(False)
        # Clear list
        self.clear()
        self.uuids = list()
        if uuids:  # Insert data...
            for uuid_key in uuids:
                list_item = QListWidgetItem(self)
                list_item.setData(
                    Qt.ItemDataRole.UserRole,
                    {
                        "errors_warnings": "",
                        "errors": "",
                        "warnings": "",
                        "warning_toggled": False,
                        "filtered": False,
                        "invalid": self.metadata_manager.internal_local_metadata[
                            uuid_key
                        ].get("invalid"),
                        "mismatch": self.metadata_manager.is_version_mismatch(uuid_key),
                        "uuid": uuid_key,
                    },
                )
                self.addItem(list_item)
        else:  # ...unless we don't have mods, at which point reenable updates and exit
            self.setUpdatesEnabled(True)
            return
        # Enable updates and repaint
        self.setUpdatesEnabled(True)
        self.repaint()

    def toggle_warning(self, packageid: str, uuid: str) -> None:
        logger.debug(f"Toggled warning icon for: {packageid}")
        current_mod_index = self.uuids.index(uuid)
        item = self.item(current_mod_index)
        item_data = item.data(Qt.ItemDataRole.UserRole)
        if packageid not in self.ignore_warning_list:
            self.ignore_warning_list.append(packageid)
            item_data["warning_toggled"] = True
        else:
            self.ignore_warning_list.remove(packageid)
            item_data["warning_toggled"] = False
        item.setData(Qt.ItemDataRole.UserRole, item_data)
        self.recalculate_warnings_signal.emit()


class ModsPanel(QWidget):
    """
    This class controls the layout and functionality for the
    active/inactive mods list panel on the GUI.
    """

    list_updated_signal = Signal()
    save_btn_animation_signal = Signal()

    def __init__(self, settings_controller: SettingsController) -> None:
        """
        Initialize the class.
        Create a ListWidget using the dict of mods. This will
        create a row for every key-value pair in the dict.
        """
        super(ModsPanel, self).__init__()

        # Cache MetadataManager instance and initialize panel
        logger.debug("Initializing ModsPanel")
        self.metadata_manager = MetadataManager.instance()
        self.settings_controller = settings_controller

        # Base layout horizontal, sub-layouts vertical
        self.panel = QHBoxLayout()
        self.active_panel = QVBoxLayout()
        self.inactive_panel = QVBoxLayout()
        # Add vertical layouts to it
        self.panel.addLayout(self.inactive_panel)
        self.panel.addLayout(self.active_panel)

        # Instantiate WIDGETS

        self.data_source_filter_icons = [
            QIcon(str(AppInfo().theme_data_folder / "default-icons" / "AppIcon_b.png")),
            ModListIcons.ludeon_icon(),
            ModListIcons.local_icon(),
            ModListIcons.git_icon(),
            ModListIcons.steamcmd_icon(),
            ModListIcons.steam_icon(),
        ]
        self.data_source_filter_tooltips = [
            "Showing All Mods",
            "Showing Core and DLC",
            "Showing Local Mods",
            "Showing Git Mods",
            "Showing SteamCMD Mods",
            "Showing Steam Mods",
        ]

        self.mode_filter_icon = QIcon(
            str(AppInfo().theme_data_folder / "default-icons" / "filter.png")
        )
        self.mode_nofilter_icon = QIcon(
            str(AppInfo().theme_data_folder / "default-icons" / "nofilter.png")
        )

        # ACTIVE mod list widget
        self.active_mods_label = QLabel("Active [0]")
        self.active_mods_label.setAlignment(Qt.AlignmentFlag.AlignCenter)
        self.active_mods_label.setObjectName("summaryValue")
        self.active_mods_list = ModListWidget(
            list_type="Active",
            settings_controller=self.settings_controller,
        )
        # Active mods search widgets
        self.active_mods_search_layout = QHBoxLayout()
        self.active_mods_filter_data_source_index = 0
        self.active_mods_data_source_filter = SEARCH_DATA_SOURCE_FILTER_INDEXES[
            self.active_mods_filter_data_source_index
        ]
        self.active_mods_filter_data_source_button = QToolButton()
        self.active_mods_filter_data_source_button.setIcon(
            self.data_source_filter_icons[self.active_mods_filter_data_source_index]
        )
        self.active_mods_filter_data_source_button.setToolTip(
            self.data_source_filter_tooltips[self.active_mods_filter_data_source_index]
        )
        self.active_mods_filter_data_source_button.clicked.connect(
            self.on_active_mods_search_data_source_filter
        )
        self.active_mods_search_filter_state = True
        self.active_mods_search_mode_filter_button = QToolButton()
        self.active_mods_search_mode_filter_button.setIcon(self.mode_filter_icon)
        self.active_mods_search_mode_filter_button.clicked.connect(
            self.on_active_mods_mode_filter_toggle
        )
        self.active_mods_search = QLineEdit()
        self.active_mods_search.setClearButtonEnabled(True)
        self.active_mods_search.textChanged.connect(self.on_active_mods_search)
        self.active_mods_search.inputRejected.connect(self.on_active_mods_search_clear)
        self.active_mods_search.setPlaceholderText("Search by...")
        self.active_mods_search_clear_button = self.active_mods_search.findChild(
            QToolButton
        )
        if not isinstance(self.active_mods_search_clear_button, QToolButton):
            raise TypeError("Could not find QToolButton in QLineEdit")
        self.active_mods_search_clear_button.setEnabled(True)
        self.active_mods_search_clear_button.clicked.connect(
            self.on_active_mods_search_clear
        )
        self.active_mods_search_filter: QComboBox = QComboBox()
        self.active_mods_search_filter.setObjectName("MainUI")
        self.active_mods_search_filter.setMaximumWidth(125)
        self.active_mods_search_filter.addItems(
            ["Name", "PackageId", "Author(s)", "PublishedFileId"]
        )
        # Active mods search layouts
        self.active_mods_search_layout.addWidget(
            self.active_mods_filter_data_source_button
        )
        self.active_mods_search_layout.addWidget(
            self.active_mods_search_mode_filter_button
        )
        self.active_mods_search_layout.addWidget(self.active_mods_search, 45)
        self.active_mods_search_layout.addWidget(self.active_mods_search_filter, 70)
        # Active mods list Errors/warnings widgets
        self.errors_summary_frame: QFrame = QFrame()
        self.errors_summary_frame.setObjectName("errorFrame")
        self.errors_summary_layout = QHBoxLayout()
        self.errors_summary_layout.setContentsMargins(0, 0, 0, 0)
        self.errors_summary_layout.setSpacing(2)
        self.warnings_icon: QLabel = QLabel()
        self.warnings_icon.setPixmap(ModListIcons.warning_icon().pixmap(QSize(20, 20)))
        self.warnings_text: QLabel = QLabel("0 warnings(s)")
        self.warnings_text.setObjectName("summaryValue")
        self.errors_icon: QLabel = QLabel()
        self.errors_icon.setPixmap(ModListIcons.error_icon().pixmap(QSize(20, 20)))
        self.errors_text: QLabel = QLabel("0 error(s)")
        self.errors_text.setObjectName("summaryValue")
        self.warnings_layout = QHBoxLayout()
        self.warnings_layout.addWidget(self.warnings_icon, 1)
        self.warnings_layout.addWidget(self.warnings_text, 99)
        self.errors_layout = QHBoxLayout()
        self.errors_layout.addWidget(self.errors_icon, 1)
        self.errors_layout.addWidget(self.errors_text, 99)
        self.errors_summary_layout.addLayout(self.warnings_layout, 50)
        self.errors_summary_layout.addLayout(self.errors_layout, 50)
        self.errors_summary_frame.setLayout(self.errors_summary_layout)
        self.errors_summary_frame.setHidden(True)
        # Add active mods widgets to layouts
        self.active_panel.addWidget(self.active_mods_label, 1)
        self.active_panel.addLayout(self.active_mods_search_layout, 1)
        self.active_panel.addWidget(self.active_mods_list, 97)
        self.active_panel.addWidget(self.errors_summary_frame, 1)

        # INACTIVE mod list widgets
        self.inactive_mods_label: QLabel = QLabel("Inactive [0]")
        self.inactive_mods_label.setAlignment(Qt.AlignmentFlag.AlignCenter)
        self.inactive_mods_label.setObjectName("summaryValue")
        self.inactive_mods_list: ModListWidget = ModListWidget(
            list_type="Inactive",
            settings_controller=self.settings_controller,
        )
        # Inactive mods search widgets
        self.inactive_mods_search_layout = QHBoxLayout()
        self.inactive_mods_filter_data_source_index: int = 0
        self.inactive_mods_data_source_filter: str = SEARCH_DATA_SOURCE_FILTER_INDEXES[
            self.inactive_mods_filter_data_source_index
        ]
        self.inactive_mods_filter_data_source_button: QToolButton = QToolButton()
        self.inactive_mods_filter_data_source_button.setIcon(
            self.data_source_filter_icons[self.inactive_mods_filter_data_source_index]
        )
        self.inactive_mods_filter_data_source_button.setToolTip(
            self.data_source_filter_tooltips[
                self.inactive_mods_filter_data_source_index
            ]
        )
        self.inactive_mods_filter_data_source_button.clicked.connect(
            self.on_inactive_mods_search_data_source_filter
        )
        self.inactive_mods_search_filter_state: bool = True
        self.inactive_mods_search_mode_filter_button: QToolButton = QToolButton()
        self.inactive_mods_search_mode_filter_button.setIcon(self.mode_filter_icon)
        self.inactive_mods_search_mode_filter_button.clicked.connect(
            self.on_inactive_mods_mode_filter_toggle
        )
        self.inactive_mods_search: QLineEdit = QLineEdit()
        self.inactive_mods_search.setClearButtonEnabled(True)
        self.inactive_mods_search.textChanged.connect(self.on_inactive_mods_search)
        self.inactive_mods_search.inputRejected.connect(
            self.on_inactive_mods_search_clear
        )
        self.inactive_mods_search.setPlaceholderText("Search by...")
        self.inactive_mods_search_clear_button = self.inactive_mods_search.findChild(
            QToolButton
        )
        if not isinstance(self.inactive_mods_search_clear_button, QToolButton):
            raise TypeError("Could not find QToolButton in QLineEdit")
        self.inactive_mods_search_clear_button.setEnabled(True)
        self.inactive_mods_search_clear_button.clicked.connect(
            self.on_inactive_mods_search_clear
        )
        self.inactive_mods_search_filter: QComboBox = QComboBox()
        self.inactive_mods_search_filter.setObjectName("MainUI")
        self.inactive_mods_search_filter.setMaximumWidth(140)
        self.inactive_mods_search_filter.addItems(
            ["Name", "PackageId", "Author(s)", "PublishedFileId"]
        )
        # Inactive mods search layouts
        self.inactive_mods_search_layout.addWidget(
            self.inactive_mods_filter_data_source_button
        )
        self.inactive_mods_search_layout.addWidget(
            self.inactive_mods_search_mode_filter_button
        )
        self.inactive_mods_search_layout.addWidget(self.inactive_mods_search, 45)
        self.inactive_mods_search_layout.addWidget(self.inactive_mods_search_filter, 70)
        # Add inactive mods widgets to layout
        self.inactive_panel.addWidget(self.inactive_mods_label)
        self.inactive_panel.addLayout(self.inactive_mods_search_layout)
        self.inactive_panel.addWidget(self.inactive_mods_list)

        # Adding Completer.
        # self.completer = QCompleter(self.active_mods_list.get_list_items())
        # self.completer.setCaseSensitivity(Qt.CaseInsensitive)
        # self.active_mods_search.setCompleter(self.completer)
        # self.inactive_mods_search.setCompleter(self.completer)

        # Connect signals and slots
        self.active_mods_list.list_update_signal.connect(
            self.on_active_mods_list_updated
        )
        self.inactive_mods_list.list_update_signal.connect(
            self.on_inactive_mods_list_updated
        )
        self.active_mods_list.recalculate_warnings_signal.connect(
            partial(self.recalculate_list_errors_warnings, list_type="Active")
        )
        self.inactive_mods_list.recalculate_warnings_signal.connect(
            partial(self.recalculate_list_errors_warnings, list_type="Inactive")
        )

        logger.debug("Finished ModsPanel initialization")

    def mod_list_updated(self, count: str, list_type: str) -> None:
        # If count is 'drop', it indicates that the update was just a drag and drop within the list
        if count != "drop":
            logger.info(f"{list_type} mod count changed to: {count}")
            self.update_count(list_type=list_type)
        # Signal save button animation
        self.save_btn_animation_signal.emit()
        # Update the mod list widget errors and warnings
        self.recalculate_list_errors_warnings(list_type=list_type)

    def on_active_mods_list_updated(self, count: str) -> None:
        self.mod_list_updated(count=count, list_type="Active")

    def on_active_mods_search(self, pattern: str) -> None:
        self.signal_search_and_filters(list_type="Active", pattern=pattern)

    def on_active_mods_search_clear(self) -> None:
        self.signal_clear_search(list_type="Active")

    def on_active_mods_search_data_source_filter(self) -> None:
        self.signal_search_source_filter(list_type="Active")

    def on_active_mods_mode_filter_toggle(self) -> None:
        self.signal_search_mode_filter(list_type="Active")

    def on_inactive_mods_list_updated(self, count: str) -> None:
        self.mod_list_updated(count=count, list_type="Inactive")

    def on_inactive_mods_search(self, pattern: str) -> None:
        self.signal_search_and_filters(list_type="Inactive", pattern=pattern)

    def on_inactive_mods_search_clear(self) -> None:
        self.signal_clear_search(list_type="Inactive")

    def on_inactive_mods_search_data_source_filter(self) -> None:
        self.signal_search_source_filter(list_type="Inactive")

    def on_inactive_mods_mode_filter_toggle(self) -> None:
        self.signal_search_mode_filter(list_type="Inactive")

    def on_mod_created(self, uuid: str) -> None:
        self.inactive_mods_list.append_new_item(uuid)

    def on_mod_deleted(self, uuid: str) -> None:
        if uuid in self.active_mods_list.uuids:
            index = self.active_mods_list.uuids.index(uuid)
            self.active_mods_list.takeItem(index)
            self.active_mods_list.uuids.pop(index)
            self.update_count(list_type="Active")
        elif uuid in self.inactive_mods_list.uuids:
            index = self.inactive_mods_list.uuids.index(uuid)
            self.inactive_mods_list.takeItem(index)
            self.inactive_mods_list.uuids.pop(index)
            self.update_count(list_type="Inactive")

    def on_mod_metadata_updated(self, uuid: str) -> None:
        if uuid in self.active_mods_list.uuids:
            self.active_mods_list.rebuild_item_widget_from_uuid(uuid=uuid)
        elif uuid in self.inactive_mods_list.uuids:
            self.inactive_mods_list.rebuild_item_widget_from_uuid(uuid=uuid)

    def recalculate_list_errors_warnings(self, list_type: str) -> None:
        if list_type == "Active":
            # Check if all visible items have their widgets loaded
            self.active_mods_list.check_widgets_visible()
            # Calculate internal errors and warnings for all mods in the respective mod list
            total_error_text, total_warning_text, num_errors, num_warnings = (
                self.active_mods_list.recalculate_internal_errors_warnings()
            )
            # Calculate total errors and warnings and set the text and tool tip for the summary
            if total_error_text or total_warning_text or num_errors or num_warnings:
                self.errors_summary_frame.setHidden(False)
                self.warnings_text.setText(f"{num_warnings} warnings(s)")
                self.errors_text.setText(f"{num_errors} errors(s)")
                if total_error_text:
                    self.errors_icon.setToolTip(total_error_text.lstrip())
                else:
                    self.errors_icon.setToolTip("")
                if total_warning_text:
                    self.warnings_icon.setToolTip(total_warning_text.lstrip())
                else:
                    self.warnings_icon.setToolTip("")
            else:  # Hide the summary if there are no errors or warnings
                self.errors_summary_frame.setHidden(True)
                self.warnings_text.setText("0 warnings(s)")
                self.errors_text.setText("0 errors(s)")
                self.errors_icon.setToolTip("")
                self.warnings_icon.setToolTip("")
            # First time, and when Refreshing, the slot will evaluate false and do nothing.
            # The purpose of this is for the _do_save_animation slot in the main_content_panel
            EventBus().list_updated_signal.emit()
        else:
            # Check if all visible items have their widgets loaded
            self.inactive_mods_list.check_widgets_visible()
            # Calculate internal errors and warnings for all mods in the respective mod list
            self.inactive_mods_list.recalculate_internal_errors_warnings()

    def signal_clear_search(self, list_type: str) -> None:
        if list_type == "Active":
            self.active_mods_search.clear()
            self.signal_search_and_filters(list_type=list_type, pattern="")
            self.active_mods_search.clearFocus()
        elif list_type == "Inactive":
            self.inactive_mods_search.clear()
            self.signal_search_and_filters(list_type=list_type, pattern="")
            self.inactive_mods_search.clearFocus()

    def signal_search_and_filters(self, list_type: str, pattern: str) -> None:
        _filter = None
        filter_state = None
        source_filter = None
        uuids = None
        # Determine which list to filter
        if list_type == "Active":
            _filter = self.active_mods_search_filter
            filter_state = self.active_mods_search_filter_state
            source_filter = self.active_mods_data_source_filter
            uuids = self.active_mods_list.uuids
        elif list_type == "Inactive":
            _filter = self.inactive_mods_search_filter
            filter_state = self.inactive_mods_search_filter_state
            source_filter = self.inactive_mods_data_source_filter
            uuids = self.inactive_mods_list.uuids
        else:
            raise NotImplementedError(f"Unknown list type: {list_type}")
        # Evaluate the search filter state for the list
        search_filter = None
        if _filter.currentText() == "Name":
            search_filter = "name"
        elif _filter.currentText() == "PackageId":
            search_filter = "packageid"
        elif _filter.currentText() == "Author(s)":
            search_filter = "authors"
        elif _filter.currentText() == "PublishedFileId":
            search_filter = "publishedfileid"
        # Filter the list using any search and filter state
        for uuid in uuids:
            item = (
                self.active_mods_list.item(uuids.index(uuid))
                if list_type == "Active"
                else self.inactive_mods_list.item(uuids.index(uuid))
            )
            item_data = item.data(Qt.ItemDataRole.UserRole)
            # Check if the item is valid
            metadata = self.metadata_manager.internal_local_metadata[uuid]
            invalid = item_data["invalid"]
            if invalid:
                continue
            # Check if the item is filtered
            item_filtered = item_data["filtered"]
            # Check if the item should be filtered or not based on search filter
            if (
                pattern
                and metadata.get(search_filter)
                and pattern.lower() not in str(metadata.get(search_filter)).lower()
            ):
                item_filtered = True
            elif source_filter == "all":  # or data source
                item_filtered = False
            elif source_filter == "git_repo":
                item_filtered = not metadata.get("git_repo")
            elif source_filter == "steamcmd":
                item_filtered = not metadata.get("steamcmd")
            elif source_filter != metadata.get("data_source"):
                item_filtered = True
            # Check if the item should be filtered or hidden based on filter state
            if filter_state:
                item.setHidden(item_filtered)
                if item_filtered:
                    item_filtered = False
            else:
                if item_filtered and item.isHidden():
                    item.setHidden(False)
            # Update item data
            item_data["filtered"] = item_filtered
            item.setData(Qt.ItemDataRole.UserRole, item_data)
        self.mod_list_updated(str(len(uuids)), list_type)

    def signal_search_mode_filter(self, list_type: str) -> None:
        filter_state = False

        if list_type == "Active":
            filter_state = self.active_mods_search_filter_state
            self.active_mods_search_filter_state = not filter_state
            self.active_mods_search_mode_filter_button.setIcon(self.mode_filter_icon)
            pattern = self.active_mods_search.text()
        elif list_type == "Inactive":
            filter_state = self.inactive_mods_search_filter_state
            self.inactive_mods_search_filter_state = not filter_state
            self.inactive_mods_search_mode_filter_button.setIcon(self.mode_filter_icon)
            pattern = self.inactive_mods_search.text()
        else:
            raise NotImplementedError(f"Unknown list type: {list_type}")

        self.signal_search_and_filters(list_type=list_type, pattern=pattern)

    def signal_search_source_filter(self, list_type: str) -> None:
        if list_type == "Active":
            button = self.active_mods_filter_data_source_button
            search = self.active_mods_search
            source_index: int = self.active_mods_filter_data_source_index
        elif list_type == "Inactive":
            button = self.inactive_mods_filter_data_source_button
            search = self.inactive_mods_search
            source_index = self.inactive_mods_filter_data_source_index
        else:
            raise NotImplementedError(f"Unknown list type: {list_type}")
        # Indexes by the icon
        if source_index < (len(self.data_source_filter_icons) - 1):
            source_index += 1
        else:
            source_index = 0
        button.setIcon(self.data_source_filter_icons[source_index])
        button.setToolTip(self.data_source_filter_tooltips[source_index])
        if list_type == "Active":
            self.active_mods_filter_data_source_index = source_index
            self.active_mods_data_source_filter = SEARCH_DATA_SOURCE_FILTER_INDEXES[
                source_index
            ]
        elif list_type == "Inactive":
            self.inactive_mods_filter_data_source_index = source_index
            self.inactive_mods_data_source_filter = SEARCH_DATA_SOURCE_FILTER_INDEXES[
                source_index
            ]
        # Filter widgets by data source, while preserving any active search pattern
        self.signal_search_and_filters(list_type=list_type, pattern=search.text())

    def update_count(self, list_type: str) -> None:
        # Calculate filtered items
        label = (
            self.active_mods_label
            if list_type == "Active"
            else self.inactive_mods_label
        )
        search = (
            self.active_mods_search
            if list_type == "Active"
            else self.inactive_mods_search
        )
        uuids = (
            self.active_mods_list.uuids
            if list_type == "Active"
            else self.inactive_mods_list.uuids
        )
        num_filtered = 0
        num_unfiltered = 0
        for uuid in uuids:
            item = (
                self.active_mods_list.item(uuids.index(uuid))
                if list_type == "Active"
                else self.inactive_mods_list.item(uuids.index(uuid))
            )
            item_data = item.data(Qt.ItemDataRole.UserRole)
            item_filtered = item_data["filtered"]

            if item.isHidden() or item_filtered:
                num_filtered += 1
            else:
                num_unfiltered += 1
        if search.text():
            label.setText(
                f"{list_type} [{num_unfiltered}/{num_filtered + num_unfiltered}]"
            )
        else:
            label.setText(f"{list_type} [{num_filtered + num_unfiltered}]")<|MERGE_RESOLUTION|>--- conflicted
+++ resolved
@@ -7,10 +7,6 @@
 from pathlib import Path
 from shutil import copy2, copytree, rmtree
 from traceback import format_exc
-<<<<<<< HEAD
-=======
-from typing import List
->>>>>>> b9ed09b2
 
 from loguru import logger
 from PySide6.QtCore import QEvent, QModelIndex, QObject, QRectF, QSize, Qt, Signal
