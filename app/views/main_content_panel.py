from functools import partial
from gc import collect
from pathlib import Path
import platform
from typing import Callable
import subprocess
import sys
import datetime
from io import BytesIO
from math import ceil
from multiprocessing import cpu_count, Pool
from tempfile import gettempdir
import webbrowser
from zipfile import ZipFile

from loguru import logger

from app.utils.app_info import AppInfo
from app.utils.event_bus import EventBus

# GitPython depends on git executable being available in PATH
try:
    from git import Repo
    from git.exc import GitCommandError

    GIT_EXISTS = True
except ImportError:
    logger.warning(
        "git not detected in your PATH! Do you have git installed...? git integration will be disabled!"
    )
    GIT_EXISTS = False

from github import Github

from pyperclip import copy as copy_to_clipboard
from requests import get as requests_get

from PySide6.QtCore import QEventLoop, QProcess, Qt, Slot
from PySide6.QtWidgets import (
    QApplication,
    QFrame,
    QHBoxLayout,
    QLabel,
)

from app.models.dialogue import (
    show_dialogue_input,
    show_information,
)
from app.models.animations import LoadingAnimation
from app.sort.dependencies import *
from app.sort.alphabetical_sort import *
from app.sort.topo_sort import *
from app.views.actions_panel import Actions
from app.views.mods_panel import ModsPanel
from app.views.mod_info_panel import ModInfo
from app.utils.generic import (
    chunks,
    delete_files_except_extension,
    open_url_browser,
    platform_specific_open,
    upload_data_to_0x0_st,
)
<<<<<<< HEAD
=======
from app.utils.rentry.wrapper import RentryUpload, RentryImport
from app.utils.steam.browser import SteamBrowser

from PySide6.QtCore import QEventLoop, QProcess, Qt, Slot
from PySide6.QtWidgets import (
    QApplication,
    QDialog,
    QFrame,
    QHBoxLayout,
    QLabel,
)

from app.sort.dependencies import *
from app.sort.alphabetical_sort import *
from app.sort.topo_sort import *
from app.views.sub_views.actions_panel import Actions
from app.views.sub_views.active_mods_panel import ActiveModList
from app.views.sub_views.inactive_mods_panel import InactiveModList
from app.views.sub_views.mod_info_panel import ModInfo
>>>>>>> dc17a9ce
from app.utils.metadata import *
from app.utils.rentry.wrapper import RentryUpload, RentryImport
from app.utils.schema import validate_mods_config_format
from app.utils.steam.browser import SteamBrowser
from app.utils.steam.steamcmd.wrapper import SteamcmdInterface
from app.utils.steam.steamworks.wrapper import (
    SteamworksGameLaunch,
    SteamworksSubscriptionHandler,
)
from app.utils.todds.wrapper import ToddsInterface
from app.utils.xml import json_to_xml_write, xml_path_to_json
from app.views.game_configuration_panel import GameConfiguration
from app.windows.missing_mods_panel import MissingModsPrompt
from app.windows.rule_editor_panel import RuleEditor
from app.windows.runner_panel import RunnerPanel
from app.windows.workshop_mod_updater_panel import ModUpdaterPrompt


class MainContent(QObject):
    """
    This class controls the layout and functionality of the main content
    panel of the GUI, containing the mod information display, inactive and
    active mod lists, and the action button panel. Additionally, it acts
    as the main temporary datastore of the app, caching workshop mod information
    and their dependencies.
    """

    _instance: Optional["MainContent"] = None

    status_signal = Signal(str)
    stop_watchdog_signal = Signal()

    def __new__(cls, *args, **kwargs):
        if cls._instance is None:
            cls._instance = super(MainContent, cls).__new__(cls)
        return cls._instance

    def __init__(self, settings_controller: SettingsController) -> None:
        """
        Initialize the main content panel.

        :param game_configuration: game configuration panel to get paths
        """
        if not hasattr(self, "initialized"):
            super(MainContent, self).__init__()
            logger.debug("Initializing MainContent")

            self.settings_controller = settings_controller
            EventBus().settings_have_changed.connect(self._on_settings_have_changed)

            EventBus().do_check_for_application_update.connect(
                self._do_check_for_update
            )
            EventBus().do_open_mod_list.connect(self._do_import_list_file_xml)
            EventBus().do_import_mod_list_from_rentry.connect(
                self._do_import_list_rentry
            )
            EventBus().do_save_mod_list_as.connect(self._do_export_list_file_xml)
            EventBus().do_export_mod_list_to_clipboard.connect(
                self._do_export_list_clipboard
            )
            EventBus().do_export_mod_list_to_rentry.connect(self._do_upload_list_rentry)

            EventBus().do_download_community_rules_db_from_github.connect(
                self._on_do_download_community_db_from_github
            )
            EventBus().do_download_steam_workshop_db_from_github.connect(
                self._on_do_download_steam_workshop_db_from_github
            )
            EventBus().do_upload_log.connect(self._on_do_upload_log)
            EventBus().do_download_all_mods_via_steamcmd.connect(
                self._on_do_download_all_mods_via_steamcmd
            )
            EventBus().do_download_all_mods_via_steam.connect(
                self._on_do_download_all_mods_via_steam
            )
            EventBus().do_compare_steam_workshop_databases.connect(
                self._do_generate_metadata_comparison_report
            )
            EventBus().do_merge_steam_workshop_databases.connect(
                self._do_merge_databases
            )
            EventBus().do_build_steam_workshop_database.connect(
                self._on_do_build_steam_workshop_database
            )
            EventBus().do_import_acf.connect(
                lambda: self.actions_slot("import_steamcmd_acf_data")
            )
            EventBus().do_delete_acf.connect(
                lambda: self.actions_slot("reset_steamcmd_acf_data")
            )
            EventBus().do_install_steamcmd.connect(self._do_setup_steamcmd)

            # INITIALIZE WIDGETS
            # Initialize Steam(CMD) integraations
            self.steam_browser = SteamcmdDownloader = None
            self.steamcmd_runner = RunnerPanel = None
            self.steamcmd_wrapper = SteamcmdInterface.instance(
                self.settings_controller.settings.steamcmd_install_path,
                self.settings_controller.settings.steamcmd_validate_downloads,
            )

            # Initialize MetadataManager
            self.metadata_manager = MetadataManager.instance(
                settings_controller=self.settings_controller
            )
            self.metadata_manager.update_game_configuration_signal.connect(
                self.__update_game_configuration
            )

            # BASE LAYOUT
            self.main_layout = QHBoxLayout()
            self.main_layout.setContentsMargins(
                5, 5, 5, 5
            )  # Space between widgets and Frame border
            self.main_layout.setSpacing(5)  # Space between mod lists and action buttons

            # FRAME REQUIRED - to allow for styling
            self.main_layout_frame = QFrame()
            self.main_layout_frame.setObjectName("MainPanel")
            self.main_layout_frame.setLayout(self.main_layout)

            # INSTANTIATE WIDGETS
            self.mod_info_panel = ModInfo()
            self.mods_panel = ModsPanel(
                settings_controller=self.settings_controller,
            )
            self.actions_panel = Actions()

            # WIDGETS INTO BASE LAYOUT
            self.main_layout.addLayout(self.mod_info_panel.panel, 50)
            self.main_layout.addLayout(self.mods_panel.panel, 50)
            self.main_layout.addLayout(self.actions_panel.panel)

            # SIGNALS AND SLOTS
            self.actions_panel.actions_signal.connect(self.actions_slot)  # Actions
            GameConfiguration.instance().configuration_signal.connect(self.actions_slot)
            GameConfiguration.instance().settings_panel.actions_signal.connect(
                self.actions_slot
            )  # Settings
            self.mods_panel.list_updated_signal.connect(
                self.__do_save_animation
            )  # Save btn animation
            self.mods_panel.active_mods_list.key_press_signal.connect(
                self.__handle_active_mod_key_press
            )
            self.mods_panel.inactive_mods_list.key_press_signal.connect(
                self.__handle_inactive_mod_key_press
            )
            self.mods_panel.active_mods_list.mod_info_signal.connect(
                self.__mod_list_slot
            )
            self.mods_panel.inactive_mods_list.mod_info_signal.connect(
                self.__mod_list_slot
            )
            self.mods_panel.active_mods_list.item_added_signal.connect(
                self.mods_panel.inactive_mods_list.handle_other_list_row_added
            )
            self.mods_panel.inactive_mods_list.item_added_signal.connect(
                self.mods_panel.active_mods_list.handle_other_list_row_added
            )
            self.mods_panel.active_mods_list.recalculate_warnings_signal.connect(
                self.mods_panel.recalculate_active_mods
            )
            self.mods_panel.active_mods_list.edit_rules_signal.connect(
                self._do_open_rule_editor
            )
            self.mods_panel.inactive_mods_list.edit_rules_signal.connect(
                self._do_open_rule_editor
            )
            self.mods_panel.active_mods_list.re_git_signal.connect(self._do_re_git)
            self.mods_panel.inactive_mods_list.re_git_signal.connect(self._do_re_git)
            self.mods_panel.active_mods_list.steamcmd_downloader_signal.connect(
                self._do_download_mods_with_steamcmd
            )
            self.mods_panel.inactive_mods_list.steamcmd_downloader_signal.connect(
                self._do_download_mods_with_steamcmd
            )
            self.mods_panel.active_mods_list.steamworks_subscription_signal.connect(
                self._do_steamworks_api_call_animated
            )
            self.mods_panel.inactive_mods_list.steamworks_subscription_signal.connect(
                self._do_steamworks_api_call_animated
            )
            self.mods_panel.active_mods_list.steamdb_blacklist_signal.connect(
                self._do_blacklist_action_steamdb
            )
            self.mods_panel.inactive_mods_list.steamdb_blacklist_signal.connect(
                self._do_blacklist_action_steamdb
            )
            self.mods_panel.active_mods_list.refresh_signal.connect(self._do_refresh)
            self.mods_panel.inactive_mods_list.refresh_signal.connect(self._do_refresh)
            # Restore cache initially set to empty
            self.active_mods_uuids_restore_state: list[str] = []
            self.inactive_mods_uuids_restore_state: list[str] = []

            # Store duplicate_mods for global access
            self.duplicate_mods = {}

            # Instantiate query runner
            self.query_runner = RunnerPanel = None

            # Steamworks bool - use this to check any Steamworks processes you try to initialize
            self.steamworks_in_use = False

            # Instantiate todds runner
            self.todds_runner = RunnerPanel = None

            logger.info("Finished MainContent initialization")
            self.initialized = True

    @classmethod
    def instance(cls, *args: Any, **kwargs: Any) -> "MainContent":
        if cls._instance is None:
            cls._instance = cls(*args, **kwargs)
        elif args or kwargs:
            raise ValueError("MainContent instance has already been initialized.")
        return cls._instance

    def ___get_relative_middle(self, some_list):
        rect = some_list.contentsRect()
        top = some_list.indexAt(rect.topLeft())
        if top.isValid():
            bottom = some_list.indexAt(rect.bottomLeft())
            if not bottom.isValid():
                bottom = some_list.model().index(some_list.count() - 1)
            return (top.row() + bottom.row() + 1) / 2
        return 0

    def __handle_active_mod_key_press(self, key) -> None:
        """
        If the Left Arrow key is pressed while the user is focused on the
        Active Mods List, the focus is shifted to the Inactive Mods List.
        If no Inactive Mod was previously selected, the middle (relative)
        one is selected. `__mod_list_slot` is also called to update the
        Mod Info Panel.

        If the Return or Space button is pressed the selected mods in the
        current list are deleted from the current list and inserted
        into the other list.
        """
        aml = self.mods_panel.active_mods_list
        iml = self.mods_panel.inactive_mods_list
        if key == "Left":
            iml.setFocus()
            if not iml.selectedIndexes():
                iml.setCurrentRow(self.___get_relative_middle(iml))
            self.__mod_list_slot(iml.selectedItems()[0].data(Qt.UserRole))

        elif key == "Return" or key == "Space" or key == "DoubleClick":
            # TODO: graphical bug where if you hold down the key, items are
            # inserted too quickly and become empty items

            items_to_move = aml.selectedItems().copy()
            if items_to_move:
                first_selected = sorted(aml.row(i) for i in items_to_move)[0]

                # Remove items from current list
                for item in items_to_move:
                    aml.uuids.remove(item.data(Qt.UserRole))
                    aml.takeItem(aml.row(item))
                if aml.count():
                    if aml.count() == first_selected:
                        aml.setCurrentRow(aml.count() - 1)
                    else:
                        aml.setCurrentRow(first_selected)

                # Insert items into other list
                if not iml.selectedIndexes():
                    count = self.___get_relative_middle(iml)
                else:
                    count = iml.row(iml.selectedItems()[-1]) + 1
                for item in items_to_move:
                    iml.insertItem(count, item)
                    count += 1

                # If the other list is the active mod list, recalculate errors
                self.mods_panel.recalculate_active_mods()

    def __handle_inactive_mod_key_press(self, key) -> None:
        """
        If the Right Arrow key is pressed while the user is focused on the
        Inactive Mods List, the focus is shifted to the Active Mods List.
        If no Active Mod was previously selected, the middle (relative)
        one is selected. `__mod_list_slot` is also called to update the
        Mod Info Panel.

        If the Return or Space button is pressed the selected mods in the
        current list are deleted from the current list and inserted
        into the other list.
        """

        aml = self.mods_panel.active_mods_list
        iml = self.mods_panel.inactive_mods_list
        if key == "Right":
            aml.setFocus()
            if not aml.selectedIndexes():
                aml.setCurrentRow(self.___get_relative_middle(aml))
            self.__mod_list_slot(aml.selectedItems()[0].data(Qt.UserRole))

        elif key == "Return" or key == "Space" or key == "DoubleClick":
            # TODO: graphical bug where if you hold down the key, items are
            # inserted too quickly and become empty items

            items_to_move = iml.selectedItems().copy()
            if items_to_move:
                first_selected = sorted(iml.row(i) for i in items_to_move)[0]

                # Remove items from current list
                for item in items_to_move:
                    iml.uuids.remove(item.data(Qt.UserRole))
                    iml.takeItem(iml.row(item))
                if iml.count():
                    if iml.count() == first_selected:
                        iml.setCurrentRow(iml.count() - 1)
                    else:
                        iml.setCurrentRow(first_selected)

                # Insert items into other list
                if not aml.selectedIndexes():
                    count = self.___get_relative_middle(aml)
                else:
                    count = aml.row(aml.selectedItems()[-1]) + 1
                for item in items_to_move:
                    aml.insertItem(count, item)
                    count += 1

                # If the other list is the active mod list, recalculate errors
                self.mods_panel.recalculate_active_mods()

    def __insert_data_into_lists(
        self, active_mods_uuids: List[str], inactive_mods_uuids: List[str]
    ) -> None:
        """
        Insert active mods and inactive mods into respective mod list widgets.

        :param active_mods_uuids: list of active mod uuids
        :param inactive_mods_uuids: list of inactive mod uuids
        """
        logger.info(
            f"Inserting mod data into active [{len(active_mods_uuids)}] and inactive [{len(inactive_mods_uuids)}] mod lists"
        )
        self.mods_panel.active_mods_list.recreate_mod_list(
            list_type="active", uuids=active_mods_uuids
        )
        self.mods_panel.inactive_mods_list.recreate_mod_list(
            list_type="inactive", uuids=inactive_mods_uuids
        )

        logger.info(
            f"Finished inserting mod data into active [{len(active_mods_uuids)}] and inactive [{len(inactive_mods_uuids)}] mod lists"
        )

    def __duplicate_mods_prompt(self) -> None:
        list_of_duplicate_mods = "\n".join(
            [f"* {mod}" for mod in self.duplicate_mods.keys()]
        )
        show_warning(
            title="Duplicate mod(s) found",
            text="Duplicate mods(s) found for package ID(s) in your ModsConfig.xml (active mods list)",
            information=(
                "The following list of mods were set active in your ModsConfig.xml and "
                "duplicate instances were found of these mods in your mod data sources. "
                "The vanilla game will use the first 'local mod' of a particular package ID "
                "that is found - so RimSort will also adhere to this logic."
            ),
            details=list_of_duplicate_mods,
        )

    def __missing_mods_prompt(self) -> None:
        logger.debug(f"Could not find data for {len(self.missing_mods)} active mods")
        if (  # User configuration
            self.settings_controller.settings.try_download_missing_mods
            and self.metadata_manager.external_steam_metadata
        ):  # Do we even have metadata to lookup...?
            self.missing_mods_prompt = MissingModsPrompt(
                packageids=self.missing_mods,
                steam_workshop_metadata=self.metadata_manager.external_steam_metadata,
            )
            self.missing_mods_prompt._populate_from_metadata()
            self.missing_mods_prompt.steamcmd_downloader_signal.connect(
                self._do_download_mods_with_steamcmd
            )
            self.missing_mods_prompt.steamworks_subscription_signal.connect(
                self._do_steamworks_api_call_animated
            )
            self.missing_mods_prompt.setWindowModality(Qt.ApplicationModal)
            self.missing_mods_prompt.show()
        else:
            list_of_missing_mods = "\n".join([f"* {mod}" for mod in self.missing_mods])
            show_information(
                text="Could not find data for some mods!",
                information=(
                    "The following list of mods were set active in your mods list but "
                    "no data could be found for these mods in local/workshop mod paths. "
                    "\n\nAre your game configuration paths correct?"
                ),
                details=list_of_missing_mods,
            )

    def __mod_list_slot(self, uuid: str) -> None:
        """
        This slot method is triggered when the user clicks on an item
        on a mod list. It takes the internal uuid and gets the
        complete json mod info for that internal uuid. It passes
        this information to the mod info panel to display.

        :param uuid: uuid of mod
        """
        logger.info(f"USER ACTION: clicked on a mod list item: {uuid}")
        if uuid in self.metadata_manager.internal_local_metadata.keys():
            self.mod_info_panel.display_mod_info(
                self.metadata_manager.internal_local_metadata[uuid]
            )
            if self.metadata_manager.internal_local_metadata[uuid].get("invalid"):
                # Set invalid value style
                self.mod_info_panel.mod_info_name_value.setObjectName(
                    "summaryValueInvalid"
                )
                self.mod_info_panel.mod_info_path_value.setObjectName(
                    "summaryValueInvalid"
                )
                self.mod_info_panel.mod_info_author_value.setObjectName(
                    "summaryValueInvalid"
                )
                self.mod_info_panel.mod_info_package_id_value.setObjectName(
                    "summaryValueInvalid"
                )
            else:
                # Set valid value style
                self.mod_info_panel.mod_info_name_value.setObjectName("summaryValue")
                self.mod_info_panel.mod_info_path_value.setObjectName("summaryValue")
                self.mod_info_panel.mod_info_author_value.setObjectName("summaryValue")
                self.mod_info_panel.mod_info_package_id_value.setObjectName(
                    "summaryValue"
                )
            # Polish and unpolish to reload styling from the .qss file
            self.mod_info_panel.mod_info_name_value.style().unpolish(
                self.mod_info_panel.mod_info_name_value
            )
            self.mod_info_panel.mod_info_name_value.style().polish(
                self.mod_info_panel.mod_info_name_value
            )
            self.mod_info_panel.mod_info_name_value.style().unpolish(
                self.mod_info_panel.mod_info_path_value
            )
            self.mod_info_panel.mod_info_name_value.style().polish(
                self.mod_info_panel.mod_info_path_value
            )
            self.mod_info_panel.mod_info_name_value.style().unpolish(
                self.mod_info_panel.mod_info_author_value
            )
            self.mod_info_panel.mod_info_name_value.style().polish(
                self.mod_info_panel.mod_info_author_value
            )
            self.mod_info_panel.mod_info_name_value.style().unpolish(
                self.mod_info_panel.mod_info_package_id_value
            )
            self.mod_info_panel.mod_info_name_value.style().polish(
                self.mod_info_panel.mod_info_package_id_value
            )

    def __update_game_configuration(self) -> None:
        self.metadata_manager.community_rules_repo = (
            self.settings_controller.settings.external_community_rules_repo
        )
        self.metadata_manager.dbs_path = AppInfo().databases_folder
        self.metadata_manager.external_community_rules_metadata_source = (
            self.settings_controller.settings.external_community_rules_metadata_source
        )
        self.metadata_manager.external_community_rules_file_path = (
            self.settings_controller.settings.external_community_rules_file_path
        )
        self.metadata_manager.external_steam_metadata_file_path = (
            self.settings_controller.settings.external_steam_metadata_file_path
        )
        self.metadata_manager.external_steam_metadata_source = (
            self.settings_controller.settings.external_steam_metadata_source
        )
        self.metadata_manager.game_path = self.settings_controller.settings.game_folder
        self.metadata_manager.local_path = (
            self.settings_controller.settings.local_folder
        )
        self.metadata_manager.steamcmd_acf_path = (
            self.steamcmd_wrapper.steamcmd_appworkshop_acf_path
        )
        self.metadata_manager.user_rules_file_path = str(
            AppInfo().databases_folder / "userRules.json"
        )
        self.metadata_manager.workshop_path = (
            self.settings_controller.settings.workshop_folder
        )

    def __repopulate_lists(self, is_initial: bool = False) -> None:
        """
        Get active and inactive mod lists based on the config path
        and write them to the list widgets. is_initial indicates if
        this function is running at app initialization. If is_initial is
        true, then write the active_mods_data and inactive_mods_data to
        restore variables.
        """
        logger.info("Repopulating mod lists")
        (
            active_mods_uuids,
            inactive_mods_uuids,
            self.duplicate_mods,
            self.missing_mods,
        ) = get_active_inactive_mods(
            mod_list=str(
                (
                    Path(self.settings_controller.settings.config_folder)
                    / "ModsConfig.xml"
                )
            )
        )

        if is_initial:
            logger.info("Caching initial active/inactive mod lists")
            self.active_mods_uuids_restore_state = active_mods_uuids
            self.inactive_mods_uuids_restore_state = inactive_mods_uuids

        self.__insert_data_into_lists(active_mods_uuids, inactive_mods_uuids)

    @property
    def panel(self):
        return self._panel

    #########
    # SLOTS # Can this be cleaned up & moved to own module...?
    #########

    # ACTIONS PANEL ACTIONS

    def actions_slot(self, action: str) -> None:
        """
        Slot for the `actions_signal` signals

        :param action: string indicating action
        """
        logger.info(f"USER ACTION: received action {action}")
        # game configuration panel actions
        if action == "check_for_update":
            self._do_check_for_update()
        # actions panel actions
        if action == "refresh":
            self._do_refresh()
        if action == "clear":
            self._do_clear()
        if action == "restore":
            self._do_restore()
        if action == "sort":
            self._do_sort()
        if "textures" in action:
            logger.debug("Initiating new todds operation...")
            # Setup Environment
            todds_txt_path = str((Path(gettempdir()) / "todds.txt"))
            if os.path.exists(todds_txt_path):
                os.remove(todds_txt_path)
            if not self.settings_controller.settings.todds_active_mods_target:
                local_mods_target = self.settings_controller.settings.local_folder
                if local_mods_target and local_mods_target != "":
                    with open(todds_txt_path, "a", encoding="utf-8") as todds_txt_file:
                        todds_txt_file.write(local_mods_target + "\n")
                workshop_mods_target = self.settings_controller.settings.workshop_folder
                if workshop_mods_target and workshop_mods_target != "":
                    with open(todds_txt_path, "a", encoding="utf-8") as todds_txt_file:
                        todds_txt_file.write(workshop_mods_target + "\n")
            else:
                with open(todds_txt_path, "a", encoding="utf-8") as todds_txt_file:
                    for uuid in self.mods_panel.active_mods_list.uuids:
                        todds_txt_file.write(
                            self.metadata_manager.internal_local_metadata[uuid]["path"]
                            + "\n"
                        )
            if action == "optimize_textures":
                self._do_optimize_textures(todds_txt_path)
            if action == "delete_textures":
                self._do_delete_dds_textures(todds_txt_path)
        if action == "add_git_mod":
            self._do_add_git_mod()
        if action == "browse_workshop":
            self._do_browse_workshop()
        if action == "setup_steamcmd":
            self._do_setup_steamcmd()
        if action == "import_steamcmd_acf_data":
            import_steamcmd_acf_data(
                rimsort_storage_path=str(AppInfo().app_storage_folder),
                steamcmd_appworkshop_acf_path=self.steamcmd_wrapper.steamcmd_appworkshop_acf_path,
            )
        if action == "reset_steamcmd_acf_data":
            if os.path.exists(self.steamcmd_wrapper.steamcmd_appworkshop_acf_path):
                logger.debug(
                    f"Deleting SteamCMD ACF data: {self.steamcmd_wrapper.steamcmd_appworkshop_acf_path}"
                )
                os.remove(self.steamcmd_wrapper.steamcmd_appworkshop_acf_path)
            else:
                logger.debug("SteamCMD ACF data does not exist. Skipping action.")
        if action == "set_steamcmd_path":
            self._do_set_steamcmd_path()
        if action == "update_workshop_mods":
            self._do_check_for_workshop_updates()
        if action == "import_list_file_xml":
            self._do_import_list_file_xml()
        if action == "import_list_rentry":
            self._do_import_list_rentry()
        if action == "export_list_file_xml":
            self._do_export_list_file_xml()
        if action == "export_list_clipboard":
            self._do_export_list_clipboard()
        if action == "upload_list_rentry":
            self._do_upload_list_rentry()
        if action == "upload_rs_log":
            self._upload_rs_log()
        if action == "upload_rs_old_log":
            self._upload_rs_old_log()
        if action == "save":
            self._do_save()
        if action == "run":
            self._do_steamworks_api_call(
                [
                    "launch_game_process",
                    [
                        self.settings_controller.settings.game_folder,
                        self.settings_controller.settings.run_args,
                    ],
                ]
            )
        if action == "edit_run_args":
            self._do_edit_run_args()

        # settings panel actions
        if action == "upload_rw_log":
            self._do_upload_rw_log()
        if action == "configure_github_identity":
            self._do_configure_github_identity()
        if action == "configure_steam_database_path":
            self._do_configure_steam_db_file_path()
        if action == "configure_steam_database_repo":
            self._do_configure_steam_database_repo()
        if action == "download_steam_database":
            if GIT_EXISTS:
                self._do_clone_repo_to_path(
                    base_path=str(AppInfo().databases_folder),
                    repo_url=self.settings_controller.settings.external_steam_metadata_repo,
                )
            else:
                self._do_notify_no_git()
        if action == "upload_steam_database":
            if GIT_EXISTS:
                self._do_upload_db_to_repo(
                    repo_url=self.settings_controller.settings.external_steam_metadata_repo,
                    file_name="steamDB.json",
                )
            else:
                self._do_notify_no_git()
        if action == "configure_community_rules_db_path":
            self._do_configure_community_rules_db_file_path()
        if action == "configure_community_rules_db_repo":
            self._do_configure_community_rules_db_repo()
        if action == "download_community_rules_database":
            if GIT_EXISTS:
                self._do_clone_repo_to_path(
                    base_path=str(AppInfo().databases_folder),
                    repo_url=self.settings_controller.settings.external_community_rules_repo,
                )
            else:
                self._do_notify_no_git()
        if action == "open_community_rules_with_rule_editor":
            self._do_open_rule_editor(compact=False, initial_mode="community_rules")
        if action == "upload_community_rules_database":
            if GIT_EXISTS:
                self._do_upload_db_to_repo(
                    repo_url=self.settings_controller.settings.external_community_rules_repo,
                    file_name="communityRules.json",
                )
            else:
                self._do_notify_no_git()
        if action == "build_steam_database_thread":
            self._do_build_database_thread()
        if "download_entire_workshop" in action:
            self._do_download_entire_workshop(action)
        if action == "merge_databases":
            self._do_merge_databases()
        if action == "set_database_expiry":
            self._do_set_database_expiry()
        if action == "edit_steam_webapi_key":
            self._do_edit_steam_webapi_key()
        if action == "comparison_report":
            self._do_generate_metadata_comparison_report()

    # GAME CONFIGURATION PANEL

    def _do_check_for_update(self) -> None:
        # NOT NUITKA
        if not "__compiled__" in globals():
            logger.debug(
                "You are running from Python interpreter. Skipping update check..."
            )
            show_warning(
                title="Update skipped",
                text="You are running from Python interpreter.",
                information="Skipping update check...",
            )
            return
        # NUITKA
        logger.debug("Checking for RimSort update...")
        current_version = GameConfiguration.instance().rimsort_version.lower()
        try:
            json_response = self.__do_get_github_release_info()
        except Exception as e:
            logger.warning(
                f"Unable to retrieve latest release information due to exception: {e.__class__}"
            )
            return
        tag_name = json_response["tag_name"]
        tag_name_updated = tag_name.replace("alpha", "Alpha")
        install_path = os.getcwd()
        logger.debug(f"Current RimSort release found: {tag_name}")
        logger.debug(f"Current RimSort version found: {current_version}")
        if current_version != tag_name:
            answer = show_dialogue_conditional(
                title="RimSort update found",
                text=f"An update to RimSort has been released: {tag_name}",
                information=f"You are running RimSort {current_version}\nDo you want to update now?",
            )
            if answer == "&Yes":
                # Setup environment
                ARCH = platform.architecture()[0]
                CWD = os.getcwd()
                PROCESSOR = platform.processor()
                if PROCESSOR == "":
                    PROCESSOR = platform.machine()
                SYSTEM = platform.system()

                current_dir = os.path.dirname(os.path.abspath(sys.argv[0]))

                if SYSTEM == "Darwin":
                    current_dir = os.path.split(
                        os.path.split(os.path.dirname(os.path.abspath(sys.argv[0])))[0]
                    )[0]
                    executable_name = "RimSort.app"
                    if PROCESSOR == "i386" or PROCESSOR == "arm":
                        logger.warning(
                            f"Darwin/MacOS system detected with a {ARCH} {PROCESSOR} CPU..."
                        )
                        target_archive = (
                            f"RimSort-{tag_name_updated}_{SYSTEM}_{PROCESSOR}.zip"
                        )
                    else:
                        logger.warning(
                            f"Unsupported processor {SYSTEM} {ARCH} {PROCESSOR}"
                        )
                        return
                elif SYSTEM == "Linux":
                    executable_name = "RimSort.bin"
                    logger.warning(
                        f"Linux system detected with a {ARCH} {PROCESSOR} CPU..."
                    )
                    target_archive = (
                        f"RimSort-{tag_name_updated}_{SYSTEM}_{PROCESSOR}.zip"
                    )
                elif SYSTEM == "Windows":
                    executable_name = "RimSort.exe"
                    logger.warning(
                        f"Windows system detected with a {ARCH} {PROCESSOR} CPU..."
                    )
                    target_archive = f"RimSort-{tag_name_updated}_{SYSTEM}.zip"
                else:
                    logger.warning(f"Unsupported system {SYSTEM} {ARCH} {PROCESSOR}")
                    return
                # Try to find a valid release from our generated archive name
                for asset in json_response["assets"]:
                    if asset["name"] == target_archive:
                        browser_download_url = asset["browser_download_url"]
                # If we don't have it from our query...
                if not "browser_download_url" in locals():
                    show_warning(
                        title="Unable to complete update",
                        text=f"Failed to find valid RimSort release for {SYSTEM} {ARCH} {PROCESSOR}",
                    )
                    return
                target_archive_extracted = target_archive.replace(".zip", "")
                try:
                    logger.debug(
                        f"Downloading & extracting RimSort release from: {browser_download_url}"
                    )
                    self._do_threaded_loading_animation(
                        gif_path=str(
                            AppInfo().theme_data_folder
                            / "default-icons"
                            / "refresh.gif"
                        ),
                        target=partial(
                            self.__do_download_extract_release_to_tempdir,
                            url=browser_download_url,
                        ),
                        text=f"RimSort update found. Downloading RimSort {tag_name_updated} release...",
                    )
                    temp_dir = "RimSort" if not SYSTEM == "Darwin" else "RimSort.app"
                    answer = show_dialogue_conditional(
                        title="Update downloaded",
                        text="Do you want to proceed with the update?",
                        information=f"\nSuccessfully retrieved latest release. The update will be installed from: {os.path.join(gettempdir(), temp_dir)}",
                    )
                    if not answer == "&Yes":
                        return
                except:
                    stacktrace = traceback.format_exc()
                    show_warning(
                        title="Failed to download update",
                        text="Failed to download latest RimSort release!",
                        information=f"Did the file/url change? "
                        + "Does your environment have access to the Internet?\n"
                        + f"URL: {browser_download_url}",
                        details=stacktrace,
                    )
                    return
                # Stop watchdog
                logger.info("Stopping watchdog Observer thread before update...")
                self.stop_watchdog_signal.emit()
                # https://stackoverflow.com/a/21805723
                if SYSTEM == "Darwin":  # MacOS
                    popen_args = [
                        "/bin/bash",
                        str((Path(current_dir) / "Contents" / "MacOS" / "update.sh")),
                    ]
                    p = subprocess.Popen(popen_args)
                else:
                    try:
                        subprocess.CREATE_NEW_PROCESS_GROUP
                    except (
                        AttributeError
                    ):  # not Windows, so assume POSIX; if not, we'll get a usable exception
                        popen_args = [
                            "/bin/bash",
                            str((AppInfo().application_folder / "update.sh")),
                        ]
                        p = subprocess.Popen(
                            popen_args,
                            start_new_session=True,
                        )
                    else:  # Windows
                        popen_args = [
                            "start",
                            "/wait",
                            "cmd",
                            "/c",
                            str(
                                (
                                    AppInfo.application_folder,
                                    "update.bat",
                                )
                            ),
                        ]
                        p = subprocess.Popen(
                            popen_args,
                            creationflags=subprocess.CREATE_NEW_PROCESS_GROUP,
                            shell=True,
                        )
                logger.debug(f"External updater script launched with PID: {p.pid}")
                logger.debug(f"Arguments used: {popen_args}")
                sys.exit()
        else:
            logger.debug("Up to date!")
            show_information(
                title="RimSort is up to date!",
                text=f"You are already running the latest release: {tag_name}",
            )

    def __do_download_extract_release_to_tempdir(self, url: str) -> None:
        with ZipFile(BytesIO(requests_get(url).content)) as zipobj:
            zipobj.extractall(gettempdir())

    def __do_get_github_release_info(self) -> Dict[str, Any]:
        # Parse latest release
        raw = requests_get(
            "https://api.github.com/repos/RimSort/RimSort/releases/latest"
        )
        return raw.json()

    # INFO PANEL ANIMATIONS

    def _do_threaded_loading_animation(
        self, gif_path: str, target: Callable, text=None
    ) -> Any:
        loading_animation_text_label = None
        # Hide the info panel widgets
        self.mod_info_panel.info_panel_frame.hide()
        # Disable widgets
        for widget in QApplication.instance().allWidgets():
            widget.setEnabled(False)
        # Encapsulate mod parsing inside a nice lil animation
        loading_animation = LoadingAnimation(
            gif_path=gif_path,
            target=target,
        )
        self.mod_info_panel.panel.addWidget(loading_animation)
        # If any text message specified, pass it to the info panel as well
        if text:
            loading_animation_text_label = QLabel(text)
            loading_animation_text_label.setAlignment(Qt.AlignCenter)
            loading_animation_text_label.setObjectName("loadingAnimationString")
            self.mod_info_panel.panel.addWidget(loading_animation_text_label)
        loop = QEventLoop()
        loading_animation.finished.connect(loop.quit)
        loop.exec_()
        data = loading_animation.data
        # Remove text label if it was passed
        if text:
            self.mod_info_panel.panel.removeWidget(loading_animation_text_label)
            loading_animation_text_label.close()
        # Enable widgets
        for widget in QApplication.instance().allWidgets():
            widget.setEnabled(True)
        # Show the info panel widgets
        self.mod_info_panel.info_panel_frame.show()
        logger.debug(f"Returning {type(data)}")
        return data

    # ACTIONS PANEL

    def _do_refresh(self, is_initial=None) -> None:
        """
        Refresh expensive calculations & repopulate lists with that refreshed data
        """
        # If we are refreshing cache from user action
        if not is_initial:
            self.mods_panel.list_updated = False
            # Stop the refresh button from blinking if it is blinking
            if self.actions_panel.refresh_button_flashing_animation.isActive():
                self.actions_panel.refresh_button_flashing_animation.stop()
                self.actions_panel.refresh_button.setObjectName("")
                self.actions_panel.refresh_button.style().unpolish(
                    self.actions_panel.refresh_button
                )
                self.actions_panel.refresh_button.style().polish(
                    self.actions_panel.refresh_button
                )
            # Stop the save button from blinking if it is blinking
            if self.actions_panel.save_button_flashing_animation.isActive():
                self.actions_panel.save_button_flashing_animation.stop()
                self.actions_panel.save_button.setObjectName("")
                self.actions_panel.save_button.style().unpolish(
                    self.actions_panel.save_button
                )
                self.actions_panel.save_button.style().polish(
                    self.actions_panel.save_button
                )
            self.mods_panel.active_mods_filter_data_source_index = len(
                self.mods_panel.data_source_filter_icons
            )
            self.mods_panel.signal_clear_search(list_type="Active")
            self.mods_panel.inactive_mods_filter_data_source_index = len(
                self.mods_panel.data_source_filter_icons
            )
            self.mods_panel.signal_clear_search(list_type="Inactive")
        # Check if paths are set
        if GameConfiguration.instance().check_if_essential_paths_are_set():
            # Run expensive calculations to set cache data
            self._do_threaded_loading_animation(
                gif_path=str(
                    AppInfo().theme_data_folder / "default-icons" / "rimsort.gif"
                ),
                target=partial(
                    self.metadata_manager.refresh_cache, is_initial=is_initial
                ),
                text="Scanning mod sources and populating metadata...",
            )

            # Insert mod data into list
            self.__repopulate_lists(is_initial=is_initial)

            # If we have duplicate mods, prompt user
            if (
                self.settings_controller.settings.duplicate_mods_warning
                and self.duplicate_mods
                and len(self.duplicate_mods) > 0
            ):
                self.__duplicate_mods_prompt()
            elif not self.settings_controller.settings.duplicate_mods_warning:
                logger.debug(
                    "User preference is not configured to display duplicate mods. Skipping..."
                )

            # If we have missing mods, prompt user
            if self.missing_mods and len(self.missing_mods) > 0:
                self.__missing_mods_prompt()

            # Check Workshop mods for updates if configured
            if (
                self.settings_controller.settings.steam_mods_update_check
            ):  # Check SteamCMD/Steam mods for updates if configured
                logger.info(
                    "User preference is configured to check Workshop mod for updates. Checking for Workshop mod updates..."
                )
                self._do_check_for_workshop_updates()
            else:
                logger.info(
                    "User preference is not configured to check Steam mods for updates. Skipping..."
                )
        else:
            self.__insert_data_into_lists([], [])
            logger.debug(
                "Essential paths have not been set. Passing refresh and resetting mod lists"
            )

    def _do_refresh_animation(self, path: str) -> None:
        logger.debug(f"File change detected: {path}")
        if not self.actions_panel.refresh_button_flashing_animation.isActive():
            logger.debug("Starting refresh button animation")
            self.actions_panel.refresh_button_flashing_animation.start(
                500
            )  # blink every 500 milliseconds

    def _do_clear(self) -> None:
        """
        Method to clear all the non-base, non-DLC mods from the active
        list widget and put them all into the inactive list widget.
        """
        self.mods_panel.active_mods_filter_data_source_index = len(
            self.mods_panel.data_source_filter_icons
        )
        self.mods_panel.signal_clear_search(list_type="Active")
        self.mods_panel.inactive_mods_filter_data_source_index = len(
            self.mods_panel.data_source_filter_icons
        )
        self.mods_panel.signal_clear_search(list_type="Inactive")
        # Metadata to insert
        active_mods_uuids = []
        inactive_mods_uuids = []
        logger.info("Clearing mods from active mod list")
        # Define the order of the DLC package IDs
        package_id_order = [
            RIMWORLD_DLC_METADATA["294100"]["packageid"],
            RIMWORLD_DLC_METADATA["1149640"]["packageid"],
            RIMWORLD_DLC_METADATA["1392840"]["packageid"],
            RIMWORLD_DLC_METADATA["1826140"]["packageid"],
        ]
        # Create a set of all package IDs from mod_data
        package_ids_set = set(
            mod_data["packageid"]
            for mod_data in self.metadata_manager.internal_local_metadata.values()
        )
        # Iterate over the DLC package IDs in the correct order
        for package_id in package_id_order:
            if package_id in package_ids_set:
                # Append the UUIDs to active_mods_uuids if the package ID exists in mod_data
                active_mods_uuids.extend(
                    uuid
                    for uuid, mod_data in self.metadata_manager.internal_local_metadata.items()
                    if mod_data["data_source"] == "expansion"
                    and mod_data["packageid"] == package_id
                )
        # Append the remaining UUIDs to inactive_mods_uuids
        inactive_mods_uuids.extend(
            uuid
            for uuid in self.metadata_manager.internal_local_metadata.keys()
            if uuid not in active_mods_uuids
        )
        self.__insert_data_into_lists(active_mods_uuids, inactive_mods_uuids)

    def _do_sort(self) -> None:
        """
        Trigger sorting of all active mods using user-configured algorithm
        & all available & configured metadata
        """
        # Get the live list of active and inactive mods. This is because the user
        # will likely sort before saving.
        logger.debug("Starting sorting mods")
        self.mods_panel.signal_clear_search(list_type="Active")
        self.mods_panel.active_mods_filter_data_source_index = len(
            self.mods_panel.data_source_filter_icons
        )
        self.mods_panel.on_active_mods_search_data_source_filter()
        self.mods_panel.signal_clear_search(list_type="Inactive")
        self.mods_panel.inactive_mods_filter_data_source_index = len(
            self.mods_panel.data_source_filter_icons
        )
        self.mods_panel.on_inactive_mods_search_data_source_filter()
        active_mod_ids = list()
        for uuid in self.mods_panel.active_mods_list.uuids:
            active_mod_ids.append(
                self.metadata_manager.internal_local_metadata[uuid]["packageid"]
            )

        # Get all active mods and their dependencies (if also active mod)
        dependencies_graph = gen_deps_graph(
            self.mods_panel.active_mods_list.uuids, active_mod_ids
        )

        # Get all active mods and their reverse dependencies
        reverse_dependencies_graph = gen_rev_deps_graph(
            self.mods_panel.active_mods_list.uuids, active_mod_ids
        )

        # Get dependencies graph for tier one mods (load at top mods)
        tier_one_dependency_graph, tier_one_mods = gen_tier_one_deps_graph(
            dependencies_graph
        )

        # Get dependencies graph for tier three mods (load at bottom mods)
        tier_three_dependency_graph, tier_three_mods = gen_tier_three_deps_graph(
            dependencies_graph,
            reverse_dependencies_graph,
            self.mods_panel.active_mods_list.uuids,
        )

        # Get dependencies graph for tier two mods (load in middle)
        tier_two_dependency_graph = gen_tier_two_deps_graph(
            self.mods_panel.active_mods_list.uuids,
            active_mod_ids,
            tier_one_mods,
            tier_three_mods,
        )

        # Depending on the selected algorithm, sort all tiers with Alphabetical
        # mimic algorithm or toposort
        sorting_algorithm = self.settings_controller.settings.sorting_algorithm

        if sorting_algorithm == "Alphabetical":
            logger.info("Alphabetical sorting algorithm is selected")
            reordered_tier_one_sorted = do_alphabetical_sort(
                tier_one_dependency_graph, self.mods_panel.active_mods_list.uuids
            )
            reordered_tier_three_sorted = do_alphabetical_sort(
                tier_three_dependency_graph,
                self.mods_panel.active_mods_list.uuids,
            )
            reordered_tier_two_sorted = do_alphabetical_sort(
                tier_two_dependency_graph, self.mods_panel.active_mods_list.uuids
            )
        else:
            logger.info("Topological sorting algorithm is selected")
            # Sort tier one mods
            reordered_tier_one_sorted = do_topo_sort(
                tier_one_dependency_graph, self.mods_panel.active_mods_list.uuids
            )
            # Sort tier three mods
            reordered_tier_three_sorted = do_topo_sort(
                tier_three_dependency_graph,
                self.mods_panel.active_mods_list.uuids,
            )
            # Sort tier two mods
            reordered_tier_two_sorted = do_topo_sort(
                tier_two_dependency_graph, self.mods_panel.active_mods_list.uuids
            )

        logger.info(f"Sorted tier one mods: {len(reordered_tier_one_sorted)}")
        logger.info(f"Sorted tier two mods: {len(reordered_tier_two_sorted)}")
        logger.info(f"Sorted tier three mods: {len(reordered_tier_three_sorted)}")

        # Add Tier 1, 2, 3 in order
        combined_mods = {}
        for uuid in (
            reordered_tier_one_sorted
            + reordered_tier_two_sorted
            + reordered_tier_three_sorted
        ):
            combined_mods[uuid] = self.metadata_manager.internal_local_metadata[uuid]

        logger.info("Finished combining all tiers of mods. Inserting into mod lists!")
        self.__insert_data_into_lists(
            combined_mods,
            {
                uuid: self.metadata_manager.internal_local_metadata[uuid]
                for uuid in self.metadata_manager.internal_local_metadata
                if uuid
                not in set(
                    reordered_tier_one_sorted
                    + reordered_tier_two_sorted
                    + reordered_tier_three_sorted
                )
            },
        )

    def _do_import_list_file_xml(self) -> None:
        """
        Open a user-selected XML file. Calculate
        and display active and inactive lists based on this file.
        """
        logger.info("Opening file dialog to select input file")
        file_path = show_dialogue_file(
            mode="open",
            caption="Open mod list",
            _dir=str(AppInfo().app_storage_folder),
            _filter="XML (*.xml)",
        )
        logger.info(f"Selected path: {file_path}")
        if file_path:
            self.mods_panel.signal_clear_search(list_type="Active")
            self.mods_panel.active_mods_filter_data_source_index = len(
                self.mods_panel.data_source_filter_icons
            )
            self.mods_panel.signal_search_source_filter(list_type="Active")
            self.mods_panel.signal_clear_search(list_type="Inactive")
            self.mods_panel.inactive_mods_filter_data_source_index = len(
                self.mods_panel.data_source_filter_icons
            )
            self.mods_panel.signal_search_source_filter(list_type="Inactive")
            logger.info(f"Trying to import mods list from XML: {file_path}")
            (
                active_mods_uuids,
                inactive_mods_uuids,
                self.duplicate_mods,
                self.missing_mods,
            ) = get_active_inactive_mods(mod_list=file_path)
            logger.info("Got new mods according to imported XML")
            self.__insert_data_into_lists(active_mods_uuids, inactive_mods_uuids)
            # If we have duplicate mods, prompt user
            if (
                self.settings_controller.settings.duplicate_mods_warning
                and self.duplicate_mods
                and len(self.duplicate_mods) > 0
            ):
                self.__duplicate_mods_prompt()
            elif not self.settings_controller.settings.duplicate_mods_warning:
                logger.debug(
                    "User preference is not configured to display duplicate mods. Skipping..."
                )
            # If we have missing mods, prompt user
            if self.missing_mods and len(self.missing_mods) >= 1:
                self.__missing_mods_prompt()
        else:
            logger.debug("USER ACTION: pressed cancel, passing")

    def _do_export_list_file_xml(self) -> None:
        """
        Export the current list of active mods to a user-designated
        file. The current list does not need to have been saved.
        """
        logger.info("Opening file dialog to specify output file")
        file_path = show_dialogue_file(
            mode="save",
            caption="Save mod list",
            _dir=str(AppInfo().app_storage_folder),
            _filter="XML (*.xml)",
        )
        logger.info(f"Selected path: {file_path}")
        if file_path:
            logger.info("Exporting current active mods to ModsConfig.xml format")
            active_mods = []
            for uuid in self.mods_panel.active_mods_list.uuids:
                package_id = self.metadata_manager.internal_local_metadata[uuid][
                    "packageid"
                ]
                if package_id in active_mods:  # This should NOT be happening
                    logger.critical(
                        f"Tried to export more than 1 identical package ids to the same mod list. Skipping duplicate {package_id}"
                    )
                    continue
                else:  # Otherwise, proceed with adding the mod package_id
                    if (
                        package_id in self.duplicate_mods.keys()
                    ):  # Check if mod has duplicates
                        if (
                            self.metadata_manager.internal_local_metadata[uuid][
                                "data_source"
                            ]
                            == "workshop"
                        ):
                            active_mods.append(package_id + "_steam")
                            continue  # Append `_steam` suffix if Steam mod, continue to next mod
                    active_mods.append(package_id)
            logger.info(f"Collected {len(active_mods)} active mods for export")
            logger.info("Getting current ModsConfig.xml to use as a reference format")
            mods_config_data = xml_path_to_json(
                str(
                    (
                        Path(self.settings_controller.settings.config_folder)
                        / "ModsConfig.xml"
                    )
                )
            )
            if validate_mods_config_format(mods_config_data):
                logger.info(
                    "Successfully got ModsConfig.xml data. Overwriting with current active mods"
                )
                mods_config_data["ModsConfigData"]["activeMods"]["li"] = active_mods
                logger.info(
                    f"Saving generated ModsConfig.xml to selected path: {file_path}"
                )
                if not file_path.endswith(".xml"):
                    json_to_xml_write(mods_config_data, file_path + ".xml")
                else:
                    json_to_xml_write(mods_config_data, file_path)
            else:
                logger.error("Could not export active mods")
        else:
            logger.debug("USER ACTION: pressed cancel, passing")

    def _do_import_list_rentry(self) -> None:
        rentry_import = RentryImport()
<<<<<<< HEAD
        if rentry_import.exec() == 1:
            if rentry_import.package_ids:
                self.mods_panel.signal_clear_search(list_type="Active")
                self.mods_panel.active_mods_filter_data_source_index = len(
                    self.mods_panel.data_source_filter_icons
                )
                self.mods_panel.signal_search_source_filter(list_type="Active")
                self.mods_panel.signal_clear_search(list_type="Inactive")
                self.mods_panel.inactive_mods_filter_data_source_index = len(
                    self.mods_panel.data_source_filter_icons
                )
                self.mods_panel.signal_search_source_filter(list_type="Inactive")
=======
>>>>>>> dc17a9ce

        if rentry_import.exec() != QDialog.Accepted or not rentry_import.package_ids:
            logger.debug("USER ACTION: pressed cancel or no package IDs, passing")
            return

        # Clear active and inactive mods lists
        self.active_mods_panel.clear_active_mods_search()
        self.inactive_mods_panel.clear_inactive_mods_search()

        # Update active mods filter data source indices
        self.active_mods_panel.active_mods_filter_data_source_index = len(
            self.active_mods_panel.active_mods_filter_data_source_icons
        )

        # Update inactive mods filter data source indices
        self.inactive_mods_panel.inactive_mods_filter_data_source_index = len(
            self.inactive_mods_panel.inactive_mods_filter_data_source_icons
        )

        # Signal data source filter for both active and inactive mods
        self.active_mods_panel.signal_active_mods_data_source_filter()
        self.inactive_mods_panel.signal_inactive_mods_data_source_filter()

        # Log the attempt to import mods list from Rentry.co
        logger.info(
            f"Trying to import {len(rentry_import.package_ids)} mods from Rentry.co list"
        )

        # Generate uuids based on existing mods, calculate duplicates, and missing mods
        (
            active_mods_uuids,
            inactive_mods_uuids,
            self.duplicate_mods,
            self.missing_mods,
        ) = get_active_inactive_mods(mod_list=rentry_import.package_ids)

        # Insert data into lists
        self.__insert_data_into_lists(active_mods_uuids, inactive_mods_uuids)
        logger.info("Got new mods according to imported Rentry.co")

        # If we have duplicate mods and user preference is configured to display them, prompt user
        if (
            self.settings_controller.settings.duplicate_mods_warning
            and self.duplicate_mods
            and len(self.duplicate_mods) > 0
        ):
            self.__duplicate_mods_prompt()
        elif not self.settings_controller.settings.duplicate_mods_warning:
            logger.debug(
                "User preference is not configured to display duplicate mods. Skipping..."
            )

        # If we have missing mods, prompt the user
        if self.missing_mods and len(self.missing_mods) >= 1:
            self.__missing_mods_prompt()

    def _do_export_list_clipboard(self) -> None:
        """
        Export the current list of active mods to the clipboard in a
        readable format. The current list does not need to have been saved.
        """
        logger.info("Generating report to export mod list to clipboard")
        # Build our lists
        active_mods = []
        active_mods_packageid_to_uuid = {}
        for uuid in self.mods_panel.active_mods_list.uuids:
            package_id = self.metadata_manager.internal_local_metadata[uuid][
                "packageid"
            ]
            if package_id in active_mods:  # This should NOT be happening
                logger.critical(
                    f"Tried to export more than 1 identical package ids to the same mod list. "
                    + f"Skipping duplicate {package_id}"
                )
                continue
            else:  # Otherwise, proceed with adding the mod package_id
                active_mods.append(package_id)
                active_mods_packageid_to_uuid[package_id] = uuid
        logger.info(f"Collected {len(active_mods)} active mods for export")
        # Build our report
        active_mods_clipboard_report = (
            f"Created with RimSort {GameConfiguration.instance().rimsort_version}"
            + f"\nRimWorld game version this list was created for: {self.metadata_manager.game_version}"
            + f"\nTotal # of mods: {len(active_mods)}\n"
        )
        for package_id in active_mods:
            uuid = active_mods_packageid_to_uuid[package_id]
            if self.metadata_manager.internal_local_metadata[uuid].get("name"):
                name = self.metadata_manager.internal_local_metadata[uuid]["name"]
            else:
                name = "No name specified"
            if self.metadata_manager.internal_local_metadata[uuid].get("url"):
                url = self.metadata_manager.internal_local_metadata[uuid]["url"]
            elif self.metadata_manager.internal_local_metadata[uuid].get("steam_url"):
                url = self.metadata_manager.internal_local_metadata[uuid]["steam_url"]
            else:
                url = "No url specified"
            active_mods_clipboard_report = (
                active_mods_clipboard_report
                + f"\n{name} "
                + f"[{package_id}]"
                + f"[{url}]"
            )
        # Copy report to clipboard
        show_information(
            title="Export active mod list",
            text=f"Copied active mod list report to clipboard...",
            information='Click "Show Details" to see the full report!',
            details=f"{active_mods_clipboard_report}",
        )
        copy_to_clipboard(active_mods_clipboard_report)

    def _do_upload_list_rentry(self) -> None:
        """
        Export the current list of active mods to the clipboard in a
        readable format. The current list does not need to have been saved.
        """
        # Define our lists
        active_mods = []
        active_mods_packageid_to_uuid = {}
        active_steam_mods_packageid_to_pfid = {}
        active_steam_mods_pfid_to_preview_url = {}
        pfids = []
        # Build our lists
        for uuid in self.mods_panel.active_mods_list.uuids:
            package_id = MetadataManager.instance().internal_local_metadata[uuid][
                "packageid"
            ]
            if package_id in active_mods:  # This should NOT be happening
                logger.critical(
                    f"Tried to export more than 1 identical package ids to the same mod list. "
                    + f"Skipping duplicate {package_id}"
                )
                continue
            else:  # Otherwise, proceed with adding the mod package_id
                active_mods.append(package_id)
                active_mods_packageid_to_uuid[package_id] = uuid
                if (
                    self.metadata_manager.internal_local_metadata[uuid].get("steamcmd")
                    or self.metadata_manager.internal_local_metadata[uuid][
                        "data_source"
                    ]
                    == "workshop"
                ) and self.metadata_manager.internal_local_metadata[uuid].get(
                    "publishedfileid"
                ):
                    publishedfileid = self.metadata_manager.internal_local_metadata[
                        uuid
                    ]["publishedfileid"]
                    active_steam_mods_packageid_to_pfid[package_id] = publishedfileid
                    pfids.append(publishedfileid)
        logger.info(f"Collected {len(active_mods)} active mods for export")
        if len(pfids) > 0:  # No empty queries...
            # Compile list of Steam Workshop publishing preview images that correspond
            # to a Steam mod in the active mod list
            webapi_response = ISteamRemoteStorage_GetPublishedFileDetails(pfids)
            for metadata in webapi_response:
                pfid = metadata["publishedfileid"]
                if metadata["result"] != 1:
                    logger.warning("Rentry.co export: Unable to get data for mod!")
                    logger.warning(
                        f"Invalid result returned from WebAPI for mod {pfid}"
                    )
                else:
                    # Retrieve the preview image URL from the response
                    active_steam_mods_pfid_to_preview_url[pfid] = metadata[
                        "preview_url"
                    ]
        # Build our report
        active_mods_rentry_report = (
            f"# RimWorld mod list       ![](https://github.com/RimSort/RimSort/blob/main/rentry_preview.png?raw=true)"
            + f"\nCreated with RimSort {GameConfiguration.instance().rimsort_version}"
            + f"\nMod list was created for game version: `{self.metadata_manager.game_version}`"
            + f"\n!!! info Local mods are marked as yellow labels with packageid in brackets."
            + f"\n\n\n\n!!! note Mod list length: `{len(active_mods)}`\n"
        )
        # Add a line for each mod
        for package_id in active_mods:
            count = active_mods.index(package_id) + 1
            uuid = active_mods_packageid_to_uuid[package_id]
            if self.metadata_manager.internal_local_metadata[uuid].get("name"):
                name = self.metadata_manager.internal_local_metadata[uuid]["name"]
            else:
                name = "No name specified"
            if (
                self.metadata_manager.internal_local_metadata[uuid].get("steamcmd")
                or self.metadata_manager.internal_local_metadata[uuid]["data_source"]
                == "workshop"
            ) and active_steam_mods_packageid_to_pfid.get(package_id):
                pfid = active_steam_mods_packageid_to_pfid[package_id]
                if active_steam_mods_pfid_to_preview_url.get(pfid):
                    preview_url = (
                        active_steam_mods_pfid_to_preview_url[pfid]
                        + "?imw=100&imh=100&impolicy=Letterbox"
                    )
                else:
                    preview_url = "https://github.com/RimSort/RimSort/blob/main/rentry_steam_icon.png?raw=true"
                if self.metadata_manager.internal_local_metadata[uuid].get("steam_url"):
                    url = self.metadata_manager.internal_local_metadata[uuid][
                        "steam_url"
                    ]
                elif self.metadata_manager.internal_local_metadata[uuid].get("url"):
                    url = self.metadata_manager.internal_local_metadata[uuid]["url"]
                else:
                    url is None
                if url is None:
                    if package_id in active_steam_mods_packageid_to_pfid.keys():
                        active_mods_rentry_report = (
                            active_mods_rentry_report
                            + f"\n{str(count) + '.'} ![]({preview_url}) {name} packageid: {package_id}"
                        )
                else:
                    if package_id in active_steam_mods_packageid_to_pfid.keys():
                        active_mods_rentry_report = (
                            active_mods_rentry_report
                            + f"\n{str(count) + '.'} ![]({preview_url}) [{name}]({url} packageid: {package_id})"
                        )
            # if active_mods_json[uuid]["data_source"] == "expansion" or (
            #     active_mods_json[uuid]["data_source"] == "local"
            #     and not active_mods_json[uuid].get("steamcmd")
            # ):
            else:
                if self.metadata_manager.internal_local_metadata[uuid].get("url"):
                    url = self.metadata_manager.internal_local_metadata[uuid]["url"]
                elif self.metadata_manager.internal_local_metadata[uuid].get(
                    "steam_url"
                ):
                    url = self.metadata_manager.internal_local_metadata[uuid][
                        "steam_url"
                    ]
                else:
                    url = None
                if url is None:
                    active_mods_rentry_report = (
                        active_mods_rentry_report
                        + f"\n!!! warning {str(count) + '.'} {name} "
                        + "{"
                        + f"packageid: {package_id}"
                        + "} "
                    )
                else:
                    active_mods_rentry_report = (
                        active_mods_rentry_report
                        + f"\n!!! warning {str(count) + '.'} [{name}]({url}) "
                        + "{"
                        + f"packageid: {package_id}"
                        + "} "
                    )
        # Upload the report to Rentry.co
        rentry_uploader = RentryUpload(active_mods_rentry_report)
        if (
            rentry_uploader.upload_success
            and rentry_uploader.url != None
            and "https://rentry.co/" in rentry_uploader.url
        ):
            copy_to_clipboard(rentry_uploader.url)
            show_information(
                title="Uploaded active mod list",
                text=f"Uploaded active mod list report to Rentry.co! The URL has been copied to your clipboard:\n\n{rentry_uploader.url}",
                information='Click "Show Details" to see the full report!',
                details=f"{active_mods_rentry_report}",
            )
        else:
            show_warning(
                title="Failed to upload",
                text="Failed to upload exported active mod list to Rentry.co",
            )

    def _do_upload_rw_log(self):
        player_log_path = str(
            (
                Path(self.settings_controller.settings.config_folder).parent
                / "Player.log"
            )
        )
        if os.path.exists(player_log_path):
            ret = upload_data_to_0x0_st(player_log_path)
            if ret:
                copy_to_clipboard(ret)
                show_information(
                    title="Uploaded file",
                    text=f"Uploaded RimWorld log to http://0x0.st/",
                    information=f"The URL has been copied to your clipboard:\n\n{ret}",
                )

    def _upload_rs_log(self):
        ret = upload_data_to_0x0_st(str((Path(gettempdir()) / "RimSort.log")))
        if ret:
            copy_to_clipboard(ret)
            show_information(
                title="Uploaded file",
                text=f"Uploaded RimSort.log to http://0x0.st/",
                information=f"The URL has been copied to your clipboard:\n\n{ret}",
            )

    def _upload_rs_old_log(self):
        ret = upload_data_to_0x0_st(str((Path(gettempdir()) / "RimSort.old.log")))
        if ret:
            copy_to_clipboard(ret)
            show_information(
                title="Uploaded file",
                text=f"Uploaded RimSort.old.log to http://0x0.st/",
                information=f"The URL has been copied to your clipboard:\n\n{ret}",
            )

    def _do_save(self) -> None:
        """
        Method save the current list of active mods to the selected ModsConfig.xml
        """
        logger.info("Saving current active mods to ModsConfig.xml")
        active_mods = []
        for uuid in self.mods_panel.active_mods_list.uuids:
            package_id = self.metadata_manager.internal_local_metadata[uuid][
                "packageid"
            ]
            if package_id in active_mods:  # This should NOT be happening
                logger.critical(
                    f"Tried to export more than 1 identical package ids to the same mod list. Skipping duplicate {package_id}"
                )
                continue
            else:  # Otherwise, proceed with adding the mod package_id
                if (
                    package_id in self.duplicate_mods.keys()
                ):  # Check if mod has duplicates
                    if (
                        self.metadata_manager.internal_local_metadata[uuid][
                            "data_source"
                        ]
                        == "workshop"
                    ):
                        active_mods.append(package_id + "_steam")
                        continue  # Append `_steam` suffix if Steam mod, continue to next mod
                active_mods.append(package_id)
        logger.info(f"Collected {len(active_mods)} active mods for saving")
        mods_config_path = str(
            (Path(self.settings_controller.settings.config_folder) / "ModsConfig.xml")
        )
        mods_config_data = xml_path_to_json(mods_config_path)
        if validate_mods_config_format(mods_config_data):
            logger.info(
                "Successfully got ModsConfig.xml data. Overwriting with current active mods"
            )
            mods_config_data["ModsConfigData"]["activeMods"]["li"] = active_mods
            json_to_xml_write(mods_config_data, mods_config_path)
        else:
            logger.error("Could not save active mods")
        # Stop the save button from blinking if it is blinking
        if self.actions_panel.save_button_flashing_animation.isActive():
            self.actions_panel.save_button_flashing_animation.stop()
            self.actions_panel.save_button.setObjectName("")
            self.actions_panel.save_button.style().unpolish(
                self.actions_panel.save_button
            )
            self.actions_panel.save_button.style().polish(
                self.actions_panel.save_button
            )
        logger.info("Finished saving active mods")

    def __do_save_animation(self) -> None:
        logger.debug("Active mods list updated")
        if (
            self.mods_panel.list_updated  # This will only evaluate True if this is initialization, or _do_refresh()
            and not self.actions_panel.save_button_flashing_animation.isActive()  # No need to re-enable if it's already blinking
        ):
            logger.debug("Starting save button animation")
            self.actions_panel.save_button_flashing_animation.start(
                500
            )  # Blink every 500 milliseconds

    def _do_restore(self) -> None:
        """
        Method to restore the mod lists to the last saved state.
        TODO: restoring after clearing will cause a few harmless lines of
        'Inactive mod count changed to: 0' to appear.
        """
        if (
            self.active_mods_uuids_restore_state
            and self.active_mods_uuids_restore_state
        ):
            self.mods_panel.signal_clear_search("Active")
            self.mods_panel.active_mods_filter_data_source_index = len(
                self.mods_panel.data_source_filter_icons
            )
            self.mods_panel.on_active_mods_search_data_source_filter()
            self.mods_panel.signal_clear_search("Inactive")
            self.mods_panel.inactive_mods_filter_data_source_index = len(
                self.mods_panel.data_source_filter_icons
            )
            self.mods_panel.on_inactive_mods_search_data_source_filter()
            logger.info(
                f"Restoring cached mod lists with active list [{len(self.active_mods_uuids_restore_state)}] and inactive list [{len(self.inactive_mods_uuids_restore_state)}]"
            )
            self.__insert_data_into_lists(
                self.active_mods_uuids_restore_state,
                self.inactive_mods_uuids_restore_state,
            )
        else:
            logger.warning(
                "Cached mod lists for restore function not set as client started improperly. Passing on restore"
            )

    def _do_edit_run_args(self) -> None:
        """
        Opens a QDialogInput that allows the user to edit the run args
        that are configured to be passed to the Rimworld executable
        """
        args, ok = show_dialogue_input(
            title="Edit run arguments",
            text="Enter a comma separated list of arguments to pass to the Rimworld executable\n\n"
            + "Example: \n-popupwindow,-logfile,/path/to/file.log",
            value=",".join(self.settings_controller.settings.run_args),
        )
        if ok:
            self.settings_controller.settings.run_args = args.split(",")
            self.settings_controller.settings.save()

    # TODDS ACTIONS

    def _do_optimize_textures(self, todds_txt_path: str) -> None:
        # Setup environment
        todds_interface = ToddsInterface(
            preset=self.settings_controller.settings.todds_preset,
            dry_run=self.settings_controller.settings.todds_dry_run,
            overwrite=self.settings_controller.settings.todds_overwrite,
        )

        # UI
        self.todds_runner = RunnerPanel(
            todds_dry_run_support=self.settings_controller.settings.todds_dry_run
        )
        self.todds_runner.setWindowTitle("RimSort - todds texture encoder")
        self.todds_runner.show()

        todds_interface.execute_todds_cmd(todds_txt_path, self.todds_runner)

    def _do_delete_dds_textures(self, todds_txt_path: str) -> None:
        todds_interface = ToddsInterface(
            preset="clean",
            dry_run=self.settings_controller.settings.todds_dry_run,
        )

        # UI
        self.todds_runner = RunnerPanel(
            todds_dry_run_support=self.settings_controller.settings.todds_dry_run
        )
        self.todds_runner.setWindowTitle("RimSort - todds texture encoder")
        self.todds_runner.show()

        # Delete all .dds textures using todds
        todds_interface.execute_todds_cmd(todds_txt_path, self.todds_runner)

    # STEAM{CMD, WORKS} ACTIONS

    def _do_browse_workshop(self):
        self.steam_browser = SteamBrowser(
            "https://steamcommunity.com/app/294100/workshop/"
        )
        self.steam_browser.steamcmd_downloader_signal.connect(
            self._do_download_mods_with_steamcmd
        )
        self.steam_browser.steamworks_subscription_signal.connect(
            self._do_steamworks_api_call_animated
        )
        self.steam_browser.show()

    def _do_check_for_workshop_updates(self) -> None:
        # Query Workshop for update data
        updates_checked = self._do_threaded_loading_animation(
            gif_path=str(
                AppInfo().theme_data_folder / "default-icons" / "steam_api.gif"
            ),
            target=partial(
                query_workshop_update_data,
                mods=self.metadata_manager.internal_local_metadata,
            ),
            text="Checking Steam Workshop mods for updates...",
        )
        # If we failed to check for updates, skip the comparison(s) & UI prompt
        if updates_checked == "failed":
            show_warning(
                title="Unable to check for updates",
                text="RimSort was unable to query Steam WebAPI for update information!\n",
                information="Are you connected to the Internet?",
            )
            return
        self.workshop_mod_updater = ModUpdaterPrompt(
            internal_mod_metadata=self.metadata_manager.internal_local_metadata
        )
        self.workshop_mod_updater._populate_from_metadata()
        if self.workshop_mod_updater.updates_found:
            logger.debug("Displaying potential Workshop mod updates")
            self.workshop_mod_updater.steamcmd_downloader_signal.connect(
                self._do_download_mods_with_steamcmd
            )
            self.workshop_mod_updater.steamworks_subscription_signal.connect(
                self._do_steamworks_api_call_animated
            )
            self.workshop_mod_updater.show()
        else:
            self.status_signal.emit("All Workshop mods appear to be up to date!")
            self.workshop_mod_updater = None

    def _do_setup_steamcmd(self):
        if (
            self.steamcmd_runner
            and self.steamcmd_runner.process
            and self.steamcmd_runner.process.state() == QProcess.Running
        ):
            show_warning(
                title="RimSort",
                text="Unable to create SteamCMD runner!",
                information="There is an active process already running!",
                details=f"PID {self.steamcmd_runner.process.processId()} : "
                + self.steamcmd_runner.process.program(),
            )
            return
        self.steamcmd_runner = RunnerPanel()
        self.steamcmd_runner.setWindowTitle("RimSort - SteamCMD setup")
        self.steamcmd_runner.show()
        self.steamcmd_runner.message("Setting up steamcmd...")
        self.steamcmd_wrapper.setup_steamcmd(
            self.settings_controller.settings.local_folder,
            False,
            self.steamcmd_runner,
        )

    def _do_download_mods_with_steamcmd(self, publishedfileids: list):
        logger.debug(
            f"Attempting to download {len(publishedfileids)} mods with SteamCMD"
        )
        # Check for blacklisted mods
        if self.metadata_manager.external_steam_metadata is not None:
            publishedfileids = check_if_pfids_blacklisted(
                publishedfileids=publishedfileids,
                steamdb=self.metadata_manager.external_steam_metadata,
            )
        # No empty publishedfileids
        if not len(publishedfileids) > 0:
            show_warning(
                title="RimSort",
                text="No PublishedFileIds were supplied in operation.",
                information="Please add mods to list before attempting to download.",
            )
            return
        # Check for existing steamcmd_runner process
        if (
            self.steamcmd_runner
            and self.steamcmd_runner.process
            and self.steamcmd_runner.process.state() == QProcess.Running
        ):
            show_warning(
                title="RimSort",
                text="Unable to create SteamCMD runner!",
                information="There is an active process already running!",
                details=f"PID {self.steamcmd_runner.process.processId()} : "
                + self.steamcmd_runner.process.program(),
            )
            return
        # Check for SteamCMD executable
        if self.steamcmd_wrapper.steamcmd and os.path.exists(
            self.steamcmd_wrapper.steamcmd
        ):
            if self.steam_browser:
                self.steam_browser.close()
            self.steamcmd_runner = RunnerPanel(
                steamcmd_download_tracking=publishedfileids,
                steam_db=self.metadata_manager.external_steam_metadata,
            )
            self.steamcmd_runner.steamcmd_downloader_signal.connect(
                self._do_download_mods_with_steamcmd
            )
            self.steamcmd_runner.setWindowTitle("RimSort - SteamCMD downloader")
            self.steamcmd_runner.show()
            self.steamcmd_runner.message(
                f"Downloading {len(publishedfileids)} mods with SteamCMD..."
            )
            self.steamcmd_wrapper.download_mods(
                publishedfileids=publishedfileids, runner=self.steamcmd_runner
            )
        else:
            show_warning(
                title="SteamCMD not found",
                text="SteamCMD executable was not found.",
                information='Please setup an existing SteamCMD prefix, or setup a new prefix with "Setup SteamCMD".',
            )

    def _do_set_steamcmd_path(self):
        """
        Open a file dialog to allow the user to select the game executable.
        """
        logger.info("USER ACTION: set the steamcmd folder")
        steamcmd_folder = show_dialogue_file(
            mode="open_dir",
            caption="Select steamcmd folder",
            _dir=os.path.expanduser("~"),
        )
        if steamcmd_folder:
            logger.info(f"Selected path: {steamcmd_folder}")
            logger.info(
                f"steamcmd install folder chosen. Updating storage with new path: {steamcmd_folder}"
            )

            self.settings_controller.settings.steamcmd_install_path = steamcmd_folder
            self.settings_controller.settings.save()

            self.steamcmd_wrapper = SteamcmdInterface.instance(
                self.settings_controller.settings.steamcmd_install_path,
                self.settings_controller.settings.steamcmd_validate_downloads,
            )
            self.mods_panel.active_mods_list.steamcmd_appworkshop_acf_path = (
                self.steamcmd_wrapper.steamcmd_appworkshop_acf_path
            )
            self.mods_panel.inactive_mods_list.steamcmd_appworkshop_acf_path = (
                self.steamcmd_wrapper.steamcmd_appworkshop_acf_path
            )
        else:
            logger.debug("USER ACTION: pressed cancel, passing")

    def _do_steamworks_api_call(self, instruction: list):
        """
        Create & launch Steamworks API process to handle instructions received from connected signals

        FOR subscription_actions[]...
        :param instruction: a list where:
            instruction[0] is a string that corresponds with the following supported_actions[]
            instruction[1] is an int that corresponds with a subscribed Steam mod's PublishedFileId
                        OR is a list of int that corresponds with multiple subscribed Steam mod's PublishedFileId
        FOR "launch_game_process"...
        :param instruction: a list where:
            instruction[0] is a string that corresponds with the following supported_actions[]
            instruction[1] is a list containing [game_folder_path: str, args: list] respectively
        """
        logger.info(f"Received Steamworks API instruction: {instruction}")
        if not self.steamworks_in_use:
            subscription_actions = ["resubscribe", "subscribe", "unsubscribe"]
            supported_actions = ["launch_game_process"]
            supported_actions.extend(subscription_actions)
            if (
                instruction[0] in supported_actions
            ):  # Actions can be added as multiprocessing.Process; implemented in util.steam.steamworks.wrapper
                if instruction[0] == "launch_game_process":  # SW API init + game launch
                    self.steamworks_in_use = True
                    steamworks_api_process = SteamworksGameLaunch(
                        game_install_path=instruction[1][0],
                        args=instruction[1][1],
                        _libs=str((AppInfo().application_folder / "libs")),
                    )
                    # Start the Steamworks API Process
                    steamworks_api_process.start()
                    logger.info(
                        f"Steamworks API process wrapper started with PID: {steamworks_api_process.pid}"
                    )
                    steamworks_api_process.join()
                    logger.info(
                        f"Steamworks API process wrapper completed for PID: {steamworks_api_process.pid}"
                    )
                    self.steamworks_in_use = False
                elif (
                    instruction[0] in subscription_actions
                    and not len(instruction[1]) < 1
                ):  # ISteamUGC/{SubscribeItem/UnsubscribeItem}
                    logger.info(
                        f"Creating Steamworks API process with instruction {instruction}"
                    )
                    self.steamworks_in_use = True
                    # Maximum processes
                    num_processes = cpu_count()
                    # Chunk the publishedfileids
                    pfids_chunked = list(
                        chunks(
                            _list=instruction[1],
                            limit=ceil(len(instruction[1]) / num_processes),
                        )
                    )
                    # Create a pool of worker processes
                    with Pool(processes=num_processes) as pool:
                        # Create instances of SteamworksSubscriptionHandler for each chunk
                        actions = [
                            SteamworksSubscriptionHandler(
                                action=instruction[0],
                                pfid_or_pfids=chunk,
                                interval=1,
                                _libs=str((AppInfo().application_folder / "libs")),
                            )
                            for chunk in pfids_chunked
                        ]
                        # Map the execution of the subscription actions to the pool of processes
                        pool.map(SteamworksSubscriptionHandler.run, actions)
                    platform_specific_open("steam://validate/294100")
                    self.steamworks_in_use = False
                else:
                    logger.warning(
                        "Skipping Steamworks API call - only 1 Steamworks API initialization allowed at a time!!"
                    )
            else:
                logger.error(f"Unsupported instruction {instruction}")
                return
        else:
            logger.warning(
                "Steamworks API is already initialized! We do NOT want multiple interactions. Skipping instruction..."
            )

    def _do_steamworks_api_call_animated(self, instruction: list):
        publishedfileids = instruction[1]
        logger.debug(f"Attempting to download {len(publishedfileids)} mods with Steam")
        # Check for blacklisted mods for subscription actions
        if instruction[0] == "subscribe":
            publishedfileids = check_if_pfids_blacklisted(
                publishedfileids=publishedfileids,
                steamdb=self.metadata_manager.external_steam_metadata,
            )
        # No empty publishedfileids
        if not len(publishedfileids) > 0:
            show_warning(
                title="RimSort",
                text="No PublishedFileIds were supplied in operation.",
                information="Please add mods to list before attempting to download.",
            )
            return
        # Close browser if open
        if self.steam_browser:
            self.steam_browser.close()
        # Process API call
        self._do_threaded_loading_animation(
            gif_path=str(AppInfo().theme_data_folder / "default-icons" / "steam.gif"),
            target=partial(self._do_steamworks_api_call, instruction=instruction),
            text="Processing Steam subscription action(s) via Steamworks API...",
        )
        # self._do_refresh()

    # GIT MOD ACTIONS

    def _do_add_git_mod(self) -> None:
        """
        Opens a QDialogInput that allows the user to edit the run args
        that are configured to be passed to the Rimworld executable
        """
        args, ok = show_dialogue_input(
            title="Enter git repo",
            text="Enter a git repository url (http/https) to clone to local mods:",
        )
        if ok:
            self._do_clone_repo_to_path(
                base_path=self.settings_controller.settings.local_folder,
                repo_url=args,
            )
        else:
            logger.debug("Cancelling operation.")

    def _do_re_git(self, repo_paths: list) -> None:
        if GIT_EXISTS:
            for path in repo_paths:
                try:
                    repo = Repo(path)
                    origin_url = repo.remote("origin").url
                except Exception as e:
                    show_warning(
                        title="Unable to open repository",
                        text="RimSort failed to open the git repository inside this mod. Please re-download the mod.",
                    )
                self._do_clone_repo_to_path(
                    base_path=os.path.split(path)[0], repo_url=origin_url
                )
                self._do_cleanup_gitpython(repo)
        else:
            self._do_notify_no_git()

    # EXTERNAL METADATA ACTIONS

    def _do_configure_github_identity(self) -> None:
        """
        Opens a QDialogInput that allows user to edit their Github token
        This token is used for DB repo related actions, as well as any
        "Github mod" related actions
        """
        args, ok = show_dialogue_input(
            title="Edit username",
            text="Enter your Github username:",
            value=self.settings_controller.settings.github_username,
        )
        if ok:
            self.settings_controller.settings.github_username = args
            self.settings_controller.settings.save()
        else:
            logger.debug("USER ACTION: cancelled input!")
            return
        args, ok = show_dialogue_input(
            title="Edit token",
            text="Enter your Github personal access token here (ghp_*):",
            value=self.settings_controller.settings.github_token,
        )
        if ok:
            self.settings_controller.settings.github_token = args
            self.settings_controller.settings.save()
        else:
            logger.debug("USER ACTION: cancelled input!")
            return

    def _do_cleanup_gitpython(self, repo) -> None:
        # Cleanup GitPython
        collect()
        repo.git.clear_cache()
        del repo

    def _do_clone_repo_to_path(self, base_path: str, repo_url: str) -> None:
        """
        Checks validity of configured git repo, as well as if it exists
        Handles possible existing repo, and prompts (re)download of repo
        Otherwise it just clones the repo and notifies user
        """
        if (
            repo_url
            and repo_url != ""
            and repo_url.startswith("http://")
            or repo_url.startswith("https://")
        ):
            # Calculate folder name from provided URL
            repo_folder_name = os.path.split(repo_url)[1]
            # Calculate path from generated folder name
            repo_path = str((Path(base_path) / repo_folder_name))
            if os.path.exists(repo_path):  # If local repo does exists
                # Prompt to user to handle
                answer = show_dialogue_conditional(
                    title="Existing repository found",
                    text="An existing local repo that matches this repository was found:",
                    information=(
                        f"{repo_path}\n\n"
                        + "How would you like to handle? Choose option:\n"
                        + "\n1) Clone new repository (deletes existing and replaces)"
                        + "\n2) Update existing repository (in-place force-update)"
                    ),
                    button_text_override=[
                        "Clone new",
                        "Update existing",
                    ],
                )
                if answer == "&Cancel":
                    logger.debug(
                        f"User cancelled prompt. Skipping any {repo_folder_name} repository actions."
                    )
                    return
                elif answer == "Clone new":
                    logger.info(f"Deleting local git repo at: {repo_path}")
                    delete_files_except_extension(directory=repo_path, extension=".dds")
                elif answer == "Update existing":
                    self._do_force_update_existing_repo(
                        base_path=base_path, repo_url=repo_url
                    )
                    return
            # Clone the repo to storage path and notify user
            logger.info(f"Cloning {repo_url} to: {repo_path}")
            try:
                Repo.clone_from(repo_url, repo_path)
                show_information(
                    title="Repo retrieved",
                    text="The configured repository was cloned!",
                    information=f"{repo_url} ->\n" + f"{repo_path}",
                )
            except GitCommandError:
                try:
                    # Initialize a new Git repository
                    repo = Repo.init(repo_path)
                    # Add the origin remote
                    origin_remote = repo.create_remote("origin", repo_url)
                    # Fetch the remote branches
                    origin_remote.fetch()
                    # Determine the target branch name
                    target_branch = None
                    for ref in repo.remotes.origin.refs:
                        if ref.remote_head in ("main", "master"):
                            target_branch = ref.remote_head
                            break

                    if target_branch:
                        # Checkout the target branch
                        repo.git.checkout(
                            f"origin/{target_branch}", b=target_branch, force=True
                        )
                    else:
                        # Handle the case when the target branch is not found
                        logger.warning("Target branch not found.")
                    show_information(
                        title="Repo retrieved",
                        text="The configured repository was reinitialized with existing files! (likely leftover .dds textures)",
                        information=f"{repo_url} ->\n" + f"{repo_path}",
                    )
                except GitCommandError:
                    stacktrace = traceback.format_exc()
                    show_warning(
                        title="Failed to clone repo!",
                        text="The configured repo failed to clone/initialize! "
                        + "Are you connected to the Internet? "
                        + "Is your configured repo valid?",
                        information=f"Configured repository: {repo_url}",
                        details=stacktrace,
                    )
        else:
            # Warn the user so they know to configure in settings
            show_warning(
                title="Invalid repository",
                text="An invalid repository was detected!",
                information="Please reconfigure a repository in settings!\n"
                + "A valid repository is a repository URL which is not\n"
                + 'empty and is prefixed with "http://" or "https://"',
            )

    def _do_force_update_existing_repo(self, base_path: str, repo_url: str) -> None:
        """
        Checks validity of configured git repo, as well as if it exists
        Handles possible existing repo, and prompts (re)download of repo
        Otherwise it just clones the repo and notifies user
        """
        if (
            repo_url
            and repo_url != ""
            and repo_url.startswith("http://")
            or repo_url.startswith("https://")
        ):
            # Calculate folder name from provided URL
            repo_folder_name = os.path.split(repo_url)[1]
            # Calculate path from generated folder name
            repo_path = str((Path(base_path) / repo_folder_name))
            if os.path.exists(repo_path):  # If local repo does exists
                # Clone the repo to storage path and notify user
                logger.info(f"Force updating git repository at: {repo_path}")
                try:
                    # Open repo
                    repo = Repo(repo_path)
                    # Determine the target branch name
                    target_branch = None
                    for ref in repo.remotes.origin.refs:
                        if ref.remote_head in ("main", "master"):
                            target_branch = ref.remote_head
                            break
                    if target_branch:
                        # Checkout the target branch
                        repo.git.checkout(target_branch)
                    else:
                        # Handle the case when the target branch is not found
                        logger.warning("Target branch not found.")
                    # Reset the repository to HEAD in case of changes not committed
                    repo.head.reset(index=True, working_tree=True)
                    # Perform a pull with rebase
                    origin = repo.remotes.origin
                    origin.pull(rebase=True)
                    # Notify user
                    show_information(
                        title="Repo force updated",
                        text="The configured repository was updated!",
                        information=f"{repo_path} ->\n "
                        + f"{repo.head.commit.message}",
                    )
                    # Cleanup
                    self._do_cleanup_gitpython(repo=repo)
                except GitCommandError:
                    stacktrace = traceback.format_exc()
                    show_warning(
                        title="Failed to update repo!",
                        text="The configured repo failed to update! "
                        + "Are you connected to the Internet? "
                        + "Is your configured repo valid?",
                        information=f"Configured repository: {repo_url}",
                        details=stacktrace,
                    )
            else:
                answer = show_dialogue_conditional(
                    title="Repository does not exist",
                    text="Tried to update a git repository that does not exist!",
                    information="Would you like to clone a new copy of this repository?",
                )
                if answer == "&Yes":
                    if GIT_EXISTS:
                        self._do_clone_repo_to_path(
                            base_path=base_path,
                            repo_url=repo_url,
                        )
                    else:
                        self._do_notify_no_git()
        else:
            # Warn the user so they know to configure in settings
            show_warning(
                title="Invalid repository",
                text="An invalid repository was detected!",
                information="Please reconfigure a repository in settings!\n"
                + "A valid repository is a repository URL which is not\n"
                + 'empty and is prefixed with "http://" or "https://"',
            )

    def _do_upload_db_to_repo(self, repo_url: str, file_name: str) -> None:
        """
        Checks validity of configured git repo, as well as if it exists
        Commits file & submits PR based on version tag found in DB
        """
        if (
            repo_url
            and repo_url != ""
            and (repo_url.startswith("http://") or repo_url.startswith("https://"))
        ):
            # Calculate folder name from provided URL
            repo_user_or_org = os.path.split(os.path.split(repo_url)[0])[1]
            repo_folder_name = os.path.split(repo_url)[1]
            # Calculate path from generated folder name
            repo_path = str((AppInfo().databases_folder / repo_folder_name))
            if os.path.exists(repo_path):  # If local repo exists
                # Update the file, commit + PR to repo
                logger.info(
                    f"Attempting to commit changes to {file_name} in git repository: {repo_path}"
                )
                try:
                    # Specify the file path relative to the local repository
                    file_full_path = str((Path(repo_path) / file_name))
                    if os.path.exists(file_full_path):
                        # Load JSON data
                        with open(file_full_path, encoding="utf-8") as f:
                            json_string = f.read()
                            logger.debug(f"Reading info...")
                            database = json.loads(json_string)
                            logger.debug("Retrieved database...")
                        if database.get("version"):
                            database_version = (
                                database["version"]
                                - self.settings_controller.settings.database_expiry
                            )
                        elif database.get("timestamp"):
                            database_version = database["timestamp"]
                        else:
                            logger.error(
                                "Unable to parse version or timestamp from database. Cancelling upload."
                            )
                        # Get the abbreviated timezone
                        timezone_abbreviation = (
                            datetime.datetime.now(datetime.timezone.utc)
                            .astimezone()
                            .tzinfo
                        )
                        database_version_human_readable = (
                            strftime("%Y-%m-%d %H:%M:%S", localtime(database_version))
                            + f" {timezone_abbreviation}"
                        )
                    else:
                        show_warning(
                            title="File does not exist",
                            text="Please ensure the file exists and then try to upload again!",
                            information=f"File not found:\n{file_full_path}\nRepository:\n{repo_url}",
                        )
                        return

                    # Create a GitHub instance
                    g = Github(
                        self.settings_controller.settings.github_username,
                        self.settings_controller.settings.github_token,
                    )

                    # Specify the repository
                    repo = g.get_repo(f"{repo_user_or_org}/{repo_folder_name}")

                    # Specify the branch names
                    base_branch = "main"
                    new_branch_name = f"{database_version}"

                    # Specify commit message
                    commit_message = f"DB Update: {database_version_human_readable}"

                    # Specify the Pull Request fields
                    pull_request_title = f"DB update {database_version}"
                    pull_request_body = f"Steam Workshop {commit_message}"

                    # Open repo
                    local_repo = Repo(repo_path)

                    # Create our new branch and checkout
                    new_branch = local_repo.create_head(new_branch_name)
                    local_repo.head.reference = new_branch

                    # Add the file to the index on our new branch
                    local_repo.index.add([file_full_path])

                    # Commit changes to the new branch
                    local_repo.index.commit(commit_message)
                    try:
                        # Push the changes to the remote repository and create a pull request from new_branch
                        origin = local_repo.remote()
                        origin.push(new_branch)
                    except:
                        stacktrace = traceback.format_exc()
                        show_warning(
                            title="Failed to push new branch to repo!",
                            text=f"Failed to push a new branch {new_branch_name} to {repo_folder_name}! Try to see "
                            + "if you can manually push + Pull Request. Otherwise, checkout main and try again!",
                            information=f"Configured repository: {repo_url}",
                            details=stacktrace,
                        )
                    try:
                        # Create the pull request
                        pull_request = repo.create_pull(
                            title=pull_request_title,
                            body=pull_request_body,
                            base=base_branch,
                            head=f"{repo_user_or_org}:{new_branch_name}",
                        )
                        pull_request_url = pull_request.html_url
                    except:
                        stacktrace = traceback.format_exc()
                        show_warning(
                            title="Failed to create pull request!",
                            text=f"Failed to create a pull request for branch {base_branch} <- {new_branch_name}!\n"
                            + "The branch should be pushed. Check on Github to see if you can manually"
                            + " make a Pull Request there! Otherwise, checkout main and try again!",
                            information=f"Configured repository: {repo_url}",
                            details=stacktrace,
                        )
                    # Cleanup
                    self._do_cleanup_gitpython(repo=local_repo)
                    # Notify the pull request URL
                    answer = show_dialogue_conditional(
                        title="Pull request created",
                        text="Successfully created pull request!",
                        information="Do you want to try to open it in your web browser?\n\n"
                        + f"URL: {pull_request_url}",
                    )
                    if answer == "&Yes":
                        # Open the url in user's web browser
                        open_url_browser(url=pull_request_url)
                except:
                    stacktrace = traceback.format_exc()
                    show_warning(
                        title="Failed to update repo!",
                        text=f"The configured repo failed to update!\nFile name: {file_name}",
                        information=f"Configured repository: {repo_url}",
                        details=stacktrace,
                    )
            else:
                answer = show_dialogue_conditional(
                    title="Repository does not exist",
                    text="Tried to update a git repository that does not exist!",
                    information="Would you like to clone a new copy of this repository?",
                )
                if answer == "&Yes":
                    if GIT_EXISTS:
                        self._do_clone_repo_to_path(
                            base_path=str(AppInfo().databases_folder),
                            repo_url=repo_url,
                        )
                    else:
                        self._do_notify_no_git()
        else:
            # Warn the user so they know to configure in settings
            show_warning(
                title="Invalid repository",
                text="An invalid repository was detected!",
                information="Please reconfigure a repository in settings!\n"
                + 'A valid repository is a repository URL which is not empty and is prefixed with "http://" or "https://"',
            )

    def _do_notify_no_git(self) -> None:
        answer = show_dialogue_conditional(  # We import last so we can use gui + utils
            title="git not found",
            text="git executable was not found in $PATH!",
            information="git integration will not work without git installed! Do you want to open download page for git?",
        )
        if answer == "&Yes":
            open_url_browser("https://git-scm.com/downloads")

    def _do_open_rule_editor(
        self, compact: bool, initial_mode=str, packageid=None
    ) -> None:
        if GameConfiguration.instance().settings_panel.isVisible():
            GameConfiguration.instance().settings_panel.close()  # Close this if we came from game configuration
        self.rule_editor = RuleEditor(
            # Initialization options
            compact=compact,
            edit_packageid=packageid,
            initial_mode=initial_mode,
        )
        self.rule_editor._populate_from_metadata()
        self.rule_editor.setWindowModality(Qt.ApplicationModal)
        self.rule_editor.update_database_signal.connect(self._do_update_rules_database)
        self.rule_editor.show()

    def _do_configure_steam_db_file_path(self) -> None:
        # Input file
        logger.info("Opening file dialog to specify Steam DB")
        input_path = show_dialogue_file(
            mode="open",
            caption="Choose Steam Workshop Database",
            _dir=str(AppInfo().app_storage_folder),
            _filter="JSON (*.json)",
        )
        logger.info(f"Selected path: {input_path}")
        if input_path and os.path.exists(input_path):
            self.settings_controller.settings.external_steam_metadata_file_path = (
                input_path
            )
            self.settings_controller.settings.save()
        else:
            logger.debug("USER ACTION: cancelled selection!")
            return

    def _do_configure_community_rules_db_file_path(self) -> None:
        # Input file
        logger.info("Opening file dialog to specify Community Rules DB")
        input_path = show_dialogue_file(
            mode="open",
            caption="Choose Community Rules DB",
            _dir=str(AppInfo().app_storage_folder),
            _filter="JSON (*.json)",
        )
        logger.info(f"Selected path: {input_path}")
        if input_path and os.path.exists(input_path):
            self.settings_controller.settings.external_community_rules_file_path = (
                input_path
            )
            self.settings_controller.settings.save()
        else:
            logger.debug("USER ACTION: cancelled selection!")
            return

    def _do_configure_steam_database_repo(self) -> None:
        """
        Opens a QDialogInput that allows user to edit their Steam DB repo
        This URL is used for Steam DB repo related actions.
        """
        args, ok = show_dialogue_input(
            title="Edit Steam DB repo",
            text="Enter URL (https://github.com/AccountName/RepositoryName):",
            value=self.settings_controller.settings.external_steam_metadata_repo,
        )
        if ok:
            self.settings_controller.settings.external_steam_metadata_repo = args
            self.settings_controller.settings.save()

    def _do_configure_community_rules_db_repo(self) -> None:
        """
        Opens a QDialogInput that allows user to edit their Community Rules
        DB repo. This URL is used for Steam DB repo related actions.
        """
        args, ok = show_dialogue_input(
            title="Edit Community Rules DB repo",
            text="Enter URL (https://github.com/AccountName/RepositoryName):",
            value=self.settings_controller.settings.external_community_rules_repo,
        )
        if ok:
            self.settings_controller.settings.external_community_rules_repo = args
            self.settings_controller.settings.save()

    def _do_build_database_thread(self) -> None:
        # If settings panel is still open, close it.
        if GameConfiguration.instance().settings_panel.isVisible():
            GameConfiguration.instance().settings_panel.close()
        # Prompt user file dialog to choose/create new DB
        logger.info("Opening file dialog to specify output file")
        output_path = show_dialogue_file(
            mode="save",
            caption="Designate output path",
            _dir=str(AppInfo().app_storage_folder),
            _filter="JSON (*.json)",
        )
        # Check file path and launch DB Builder with user configured mode
        if output_path:  # If output path was returned
            logger.info(f"Selected path: {output_path}")
            if not output_path.endswith(".json"):
                output_path += ".json"  # Handle file extension if needed
            # RimWorld Workshop contains 30,000+ PublishedFileIDs (mods) as of 2023!
            # "No": Produce accurate, complete DB by QueryFiles via WebAPI
            # Queries ALL available PublishedFileIDs (mods) it can find via Steam WebAPI.
            # Does not use metadata from locally available mods. This means no packageids!
            if self.settings_controller.settings.db_builder_include == "no_local":
                self.db_builder = SteamDatabaseBuilder(
                    apikey=self.settings_controller.settings.steam_apikey,
                    appid=294100,
                    database_expiry=self.settings_controller.settings.database_expiry,
                    mode=self.settings_controller.settings.db_builder_include,
                    output_database_path=output_path,
                    get_appid_deps=self.settings_controller.settings.build_steam_database_dlc_data,
                    update=self.settings_controller.settings.build_steam_database_update_toggle,
                )
            # "Yes": Produce accurate, possibly semi-incomplete DB without QueryFiles via API
            # CAN produce a complete DB! Only includes metadata parsed from mods you have downloaded.
            # Produces DB which contains metadata from locally available mods. Includes packageids!
            elif self.settings_controller.settings.db_builder_include == "all_mods":
                self.db_builder = SteamDatabaseBuilder(
                    apikey=self.settings_controller.settings.steam_apikey,
                    appid=294100,
                    database_expiry=self.settings_controller.settings.database_expiry,
                    mode=self.settings_controller.settings.db_builder_include,
                    output_database_path=output_path,
                    get_appid_deps=self.settings_controller.settings.build_steam_database_dlc_data,
                    mods=self.metadata_manager.internal_local_metadata,
                    update=self.settings_controller.settings.build_steam_database_update_toggle,
                )
            # Create query runner
            self.query_runner = RunnerPanel()
            self.query_runner.closing_signal.connect(self.db_builder.terminate)
            self.query_runner.setWindowTitle(
                f"RimSort - DB Builder ({self.settings_controller.settings.db_builder_include})"
            )
            self.query_runner.progress_bar.show()
            self.query_runner.show()
            # Connect message signal
            self.db_builder.db_builder_message_output_signal.connect(
                self.query_runner.message
            )
            # Start DB builder
            self.db_builder.start()
        else:
            logger.debug("USER ACTION: cancelled selection...")

    def _do_blacklist_action_steamdb(self, instruction: list) -> None:
        if (
            self.metadata_manager.external_steam_metadata_path
            and self.metadata_manager.external_steam_metadata
            and len(self.metadata_manager.external_steam_metadata.keys()) > 0
        ):
            logger.info(f"Updating SteamDB blacklist status for item: {instruction}")
            # Retrieve instruction passed from signal
            publishedfileid = instruction[0]
            blacklist = instruction[1]
            if blacklist:  # Only deal with comment if we are adding a mod to blacklist
                comment = instruction[2]
            else:
                comment = None
            # Check if our DB has an entry for the mod we are editing
            if not self.metadata_manager.external_steam_metadata.get(publishedfileid):
                self.metadata_manager.external_steam_metadata.setdefault(
                    publishedfileid, {}
                )
            # Edit our metadata
            if blacklist and comment:
                self.metadata_manager.external_steam_metadata[publishedfileid][
                    "blacklist"
                ] = {
                    "value": blacklist,
                    "comment": comment,
                }
            else:
                self.metadata_manager.external_steam_metadata[publishedfileid].pop(
                    "blacklist", None
                )
            logger.debug("Updating previous database with new metadata...\n")
            with open(
                self.metadata_manager.external_steam_metadata_path,
                "w",
                encoding="utf-8",
            ) as output:
                json.dump(
                    {
                        "version": int(
                            time() + self.settings_controller.settings.database_expiry
                        ),
                        "database": self.metadata_manager.external_steam_metadata,
                    },
                    output,
                    indent=4,
                )
            self._do_refresh()

    def _do_download_entire_workshop(self, action: str) -> None:
        # If settings panel is still open, close it.
        if GameConfiguration.instance().settings_panel.isVisible():
            GameConfiguration.instance().settings_panel.close()
        # DB Builder is used to run DQ and grab entirety of
        # any available Steam Workshop PublishedFileIDs
        self.db_builder = SteamDatabaseBuilder(
            apikey=self.settings_controller.settings.steam_apikey,
            appid=294100,
            database_expiry=self.settings_controller.settings.database_expiry,
            mode="pfids_by_appid",
        )
        # Create query runner
        self.query_runner = RunnerPanel()
        self.query_runner.closing_signal.connect(self.db_builder.terminate)
        self.query_runner.setWindowTitle("RimSort - DB Builder PublishedFileIDs query")
        self.query_runner.progress_bar.show()
        self.query_runner.show()
        # Connect message signal
        self.db_builder.db_builder_message_output_signal.connect(
            self.query_runner.message
        )
        # Start DB builder
        self.db_builder.start()
        loop = QEventLoop()
        self.db_builder.finished.connect(loop.quit)
        loop.exec_()
        if not len(self.db_builder.publishedfileids) > 0:
            show_warning(
                title="No PublishedFileIDs",
                text="DB Builder query did not return any PublishedFileIDs!",
                information="This is typically caused by invalid/missing Steam WebAPI key, or a connectivity issue to the Steam WebAPI.\n"
                + "PublishedFileIDs are needed to retrieve mods from Steam!",
            )
        else:
            self.query_runner.close()
            self.query_runner = None
            if "steamcmd" in action:
                # Filter out existing SteamCMD mods
                mod_pfid = None
                for metadata in self.metadata_manager.internal_local_metadata.values():
                    if metadata.get("steamcmd"):
                        mod_pfid = metadata.get("publishedfileid")
                    if mod_pfid and mod_pfid in self.db_builder.publishedfileids:
                        logger.warning(
                            f"Skipping download of existing SteamCMD mod: {mod_pfid}"
                        )
                        self.db_builder.publishedfileids.remove(mod_pfid)
                self._do_download_mods_with_steamcmd(self.db_builder.publishedfileids)
            elif "steamworks" in action:
                answer = show_dialogue_conditional(
                    title="Are you sure?",
                    text="Here be dragons.",
                    information="WARNING: It is NOT recommended to subscribe to this many mods at once via Steam. "
                    + "Steam has limitations in place seemingly intentionally and unintentionally for API subscriptions. "
                    + "It is highly recommended that you instead download these mods to a SteamCMD prefix by using SteamCMD. "
                    + "This can take longer due to rate limits, but you can also re-use the script generated by RimSort with "
                    + "a separate, authenticated instance of SteamCMD, if you do not want to anonymously download via RimSort.",
                )
                if answer == "&Yes":
                    for (
                        metadata
                    ) in self.metadata_manager.internal_local_metadata.values():
                        mod_pfid = metadata.get("publishedfileid")
                        if (
                            metadata["data_source"] == "workshop"
                            and mod_pfid
                            and mod_pfid in self.db_builder.publishedfileids
                        ):
                            logger.warning(
                                f"Skipping download of existing Steam mod: {mod_pfid}"
                            )
                            self.db_builder.publishedfileids.remove(mod_pfid)
                    self._do_steamworks_api_call_animated(
                        [
                            "subscribe",
                            [
                                eval(str_pfid)
                                for str_pfid in self.db_builder.publishedfileids
                            ],
                        ]
                    )

    def _do_edit_steam_webapi_key(self) -> None:
        """
        Opens a QDialogInput that allows the user to edit their Steam API-key
        that are configured to be passed to the "Dynamic Query" feature for
        the Steam Workshop metadata needed for sorting
        """
        args, ok = show_dialogue_input(
            title="Edit Steam WebAPI key",
            text="Enter your personal 32 character Steam WebAPI key here:",
            value=self.settings_controller.settings.steam_apikey,
        )
        if ok:
            self.settings_controller.settings.steam_apikey = args
            self.settings_controller.settings.save()

    def _do_generate_metadata_comparison_report(self) -> None:
        """
        Open a user-selected JSON file. Calculate and display discrepencies
        found between database and this file.
        """
        # TODO: Refactor this...
        discrepancies = []
        mods = self.metadata_manager.internal_local_metadata
        database_a_deps = {}
        database_b_deps = {}
        # Notify user
        show_information(
            title="Steam DB Builder",
            text="This operation will compare 2 databases, A & B, by checking dependencies from A with dependencies from B.",
            information="- This will produce an accurate comparison of dependency data between 2 Steam DBs.\n"
            + "A report of discrepancies is generated. You will be prompted for these paths in order:\n"
            + "\n\t1) Select input A"
            + "\n\t2) Select input B",
        )
        # Input A
        logger.info("Opening file dialog to specify input file A")
        input_path_a = show_dialogue_file(
            mode="open",
            caption='Input "to-be-updated" database, input A',
            _dir=str(AppInfo().app_storage_folder),
            _filter="JSON (*.json)",
        )
        logger.info(f"Selected path: {input_path_a}")
        if input_path_a and os.path.exists(input_path_a):
            with open(input_path_a, encoding="utf-8") as f:
                json_string = f.read()
                logger.debug(f"Reading info...")
                db_input_a = json.loads(json_string)
                logger.debug("Retrieved database A...")
        else:
            logger.warning("Steam DB Builder: User cancelled selection...")
            return
        # Input B
        logger.info("Opening file dialog to specify input file B")
        input_path_b = show_dialogue_file(
            mode="open",
            caption='Input "to-be-updated" database, input A',
            _dir=str(AppInfo().app_storage_folder),
            _filter="JSON (*.json)",
        )
        logger.info(f"Selected path: {input_path_b}")
        if input_path_b and os.path.exists(input_path_b):
            with open(input_path_b, encoding="utf-8") as f:
                json_string = f.read()
                logger.debug(f"Reading info...")
                db_input_b = json.loads(json_string)
                logger.debug("Retrieved database B...")
        else:
            logger.debug("Steam DB Builder: User cancelled selection...")
            return
        for k, v in db_input_a["database"].items():
            # print(k, v['dependencies'])
            database_b_deps[k] = set()
            if v.get("dependencies"):
                for dep_key in v["dependencies"]:
                    database_b_deps[k].add(dep_key)
        for k, v in db_input_b["database"].items():
            # print(k, v['dependencies'])
            if k in database_b_deps:
                database_a_deps[k] = set()
                if v.get("dependencies"):
                    for dep_key in v["dependencies"]:
                        database_a_deps[k].add(dep_key)
        no_deps_str = "*no explicit dependencies listed*"
        database_a_total_deps = len(database_a_deps)
        database_b_total_deps = len(database_b_deps)
        report = (
            "\nSteam DB comparison report:\n"
            + f"\nTotal # of deps from database A:\n"
            + f"{database_a_total_deps}"
            + f"\nTotal # of deps from database B:\n"
            + f"{database_b_total_deps}"
            + f"\nTotal # of discrepancies:\n{len(discrepancies)}"
        )
        comparison_skipped = []
        for k, v in database_b_deps.items():
            if db_input_a["database"][k].get("unpublished"):
                comparison_skipped.append(k)
                # logger.debug(f"Skipping comparison for unpublished mod: {k}")
            else:
                # If the deps are different...
                if v != database_a_deps.get(k):
                    pp = database_a_deps.get(k)
                    if pp:
                        # Normalize here (get rid of core/dlc deps)
                        if v != pp:
                            discrepancies.append(k)
                            pp_total = len(pp)
                            v_total = len(v)
                            if v == set():
                                v = no_deps_str
                            if pp == set():
                                pp = no_deps_str
                            mod_name = db_input_b["database"][k]["name"]
                            report += f"\n\nDISCREPANCY FOUND for {k}:"
                            report += f"\nhttps://steamcommunity.com/sharedfiles/filedetails/?id={k}"
                            report += f"\nMod name: {mod_name}"
                            report += (
                                f"\n\nDatabase A:\n{v_total} dependencies found:\n{v}"
                            )
                            report += (
                                f"\n\nDatabase B:\n{pp_total} dependencies found:\n{pp}"
                            )
        logger.debug(
            f"Comparison skipped for {len(comparison_skipped)} unpublished mods: {comparison_skipped}"
        )
        show_information(
            title="Steam DB Builder",
            text=f"Steam DB comparison report: {len(discrepancies)} found",
            information="Click 'Show Details' to see the full report!",
            details=report,
        )

    def _do_merge_databases(self) -> None:
        # Notify user
        show_information(
            title="Steam DB Builder",
            text="This operation will merge 2 databases, A & B, by recursively updating A with B, barring exceptions.",
            information="- This will effectively recursively overwrite A's key/value with B's key/value to the resultant database.\n"
            + "- Exceptions will not be recursively updated. Instead, they will be overwritten with B's key entirely.\n"
            + "- The following exceptions will be made:\n"
            + f"\n\t{DB_BUILDER_RECURSE_EXCEPTIONS}\n\n"
            + "The resultant database, C, is saved to a user-specified path. You will be prompted for these paths in order:\n"
            + "\n\t1) Select input A (db to-be-updated)"
            + "\n\t2) Select input B (update source)"
            + "\n\t3) Select output C (resultant db)",
        )
        # Input A
        logger.info("Opening file dialog to specify input file A")
        input_path_a = show_dialogue_file(
            mode="open",
            caption='Input "to-be-updated" database, input A',
            _dir=str(AppInfo().app_storage_folder),
            _filter="JSON (*.json)",
        )
        logger.info(f"Selected path: {input_path_a}")
        if input_path_a and os.path.exists(input_path_a):
            with open(input_path_a, encoding="utf-8") as f:
                json_string = f.read()
                logger.debug(f"Reading info...")
                db_input_a = json.loads(json_string)
                logger.debug("Retrieved database A...")
        else:
            logger.warning("Steam DB Builder: User cancelled selection...")
            return
        # Input B
        logger.info("Opening file dialog to specify input file B")
        input_path_b = show_dialogue_file(
            mode="open",
            caption='Input "to-be-updated" database, input A',
            _dir=str(AppInfo().app_storage_folder),
            _filter="JSON (*.json)",
        )
        logger.info(f"Selected path: {input_path_b}")
        if input_path_b and os.path.exists(input_path_b):
            with open(input_path_b, encoding="utf-8") as f:
                json_string = f.read()
                logger.debug(f"Reading info...")
                db_input_b = json.loads(json_string)
                logger.debug("Retrieved database B...")
        else:
            logger.debug("Steam DB Builder: User cancelled selection...")
            return
        # Output C
        db_output_c = db_input_a.copy()
        recursively_update_dict(
            db_output_c,
            db_input_b,
            prune_exceptions=DB_BUILDER_PRUNE_EXCEPTIONS,
            recurse_exceptions=DB_BUILDER_RECURSE_EXCEPTIONS,
        )
        logger.info("Updated DB A with DB B!")
        logger.debug(db_output_c)
        logger.info("Opening file dialog to specify output file")
        output_path = show_dialogue_file(
            mode="save",
            caption="Designate output path for resultant database:",
            _dir=str(AppInfo().app_storage_folder),
            _filter="JSON (*.json)",
        )
        logger.info(f"Selected path: {output_path}")
        if output_path:
            if not output_path.endswith(".json"):
                path += ".json"  # Handle file extension if needed
            with open(output_path, "w", encoding="utf-8") as output:
                json.dump(db_output_c, output, indent=4)
        else:
            logger.warning("Steam DB Builder: User cancelled selection...")
            return

    def _do_update_rules_database(self, instruction: list) -> None:
        rules_source = instruction[0]
        rules_data = instruction[1]
        # Get path based on rules source
        if (
            rules_source == "Community Rules"
            and self.metadata_manager.external_community_rules_path
        ):
            path = self.metadata_manager.external_community_rules_path
        elif rules_source == "User Rules" and str(
            AppInfo().databases_folder / "userRules.json"
        ):
            path = str(AppInfo().databases_folder / "userRules.json")
        else:
            logger.warning(
                f"No {rules_source} file path is set. There is no configured database to update!"
            )
            return
        # Retrieve original database
        try:
            with open(path, encoding="utf-8") as f:
                json_string = f.read()
                logger.debug(f"Reading info...")
                db_input_a = json.loads(json_string)
                logger.debug(
                    f"Retrieved copy of existing {rules_source} database to update."
                )
        except:
            logger.error("Failed to read info from existing database")
        db_input_b = {"timestamp": int(time()), "rules": rules_data}
        db_output_c = db_input_a.copy()
        # Update database in place
        recursively_update_dict(
            db_output_c,
            db_input_b,
            prune_exceptions=DB_BUILDER_PRUNE_EXCEPTIONS,
            recurse_exceptions=DB_BUILDER_RECURSE_EXCEPTIONS,
        )
        # Overwrite rules database
        answer = show_dialogue_conditional(
            title="RimSort - DB Builder",
            text="Do you want to continue?",
            information=f"This operation will overwrite the {rules_source} database located at the following path:\n\n{path}",
        )
        if answer == "&Yes":
            with open(path, "w", encoding="utf-8") as output:
                json.dump(db_output_c, output, indent=4)
            self._do_refresh()
        else:
            logger.debug("USER ACTION: declined to continue rules database update.")

    def _do_set_database_expiry(self) -> None:
        """
        Opens a QDialogInput that allows the user to edit their preferred
        WebAPI Query Expiry (in seconds)
        """
        args, ok = show_dialogue_input(
            title="Edit SteamDB expiry:",
            text="Enter your preferred expiry duration in seconds (default 1 week/604800 sec):",
            value=str(self.settings_controller.settings.database_expiry),
        )
        if ok:
            try:
                self.settings_controller.settings.database_expiry = int(args)
                self.settings_controller.settings.save()
            except ValueError:
                show_warning(
                    "Tried configuring Dynamic Query with a value that is not an integer.",
                    "Please reconfigure the expiry value with an integer in terms of the seconds from epoch you would like your query to expire.",
                )

    @Slot()
    def _on_settings_have_changed(self) -> None:
        self.steamcmd_wrapper.validate_downloads = (
            self.settings_controller.settings.steamcmd_validate_downloads
        )

    @Slot()
    def _on_do_download_community_db_from_github(self) -> None:
        if GIT_EXISTS:
            self._do_clone_repo_to_path(
                base_path=str(AppInfo().databases_folder),
                repo_url=self.settings_controller.settings.external_community_rules_repo,
            )
        else:
            self._do_notify_no_git()

    @Slot()
    def _on_do_download_steam_workshop_db_from_github(self) -> None:
        if GIT_EXISTS:
            self._do_clone_repo_to_path(
                base_path=str(AppInfo().databases_folder),
                repo_url=self.settings_controller.settings.external_steam_metadata_repo,
            )
        else:
            self._do_notify_no_git()

    @Slot()
    def _on_do_upload_log(self) -> None:
        ret = upload_data_to_0x0_st(
            str(AppInfo().user_log_folder / (AppInfo().app_name + ".log"))
        )
        if ret:
            webbrowser.open(ret)

    @Slot()
    def _on_do_download_all_mods_via_steamcmd(self) -> None:
        self._do_download_entire_workshop("download_entire_workshop_steamcmd")

    @Slot()
    def _on_do_download_all_mods_via_steam(self) -> None:
        self._do_download_entire_workshop("download_entire_workshop_steamworks")

    @Slot()
    def _on_do_build_steam_workshop_database(self) -> None:
        self._do_build_database_thread()<|MERGE_RESOLUTION|>--- conflicted
+++ resolved
@@ -61,8 +61,6 @@
     platform_specific_open,
     upload_data_to_0x0_st,
 )
-<<<<<<< HEAD
-=======
 from app.utils.rentry.wrapper import RentryUpload, RentryImport
 from app.utils.steam.browser import SteamBrowser
 
@@ -78,11 +76,6 @@
 from app.sort.dependencies import *
 from app.sort.alphabetical_sort import *
 from app.sort.topo_sort import *
-from app.views.sub_views.actions_panel import Actions
-from app.views.sub_views.active_mods_panel import ActiveModList
-from app.views.sub_views.inactive_mods_panel import InactiveModList
-from app.views.sub_views.mod_info_panel import ModInfo
->>>>>>> dc17a9ce
 from app.utils.metadata import *
 from app.utils.rentry.wrapper import RentryUpload, RentryImport
 from app.utils.schema import validate_mods_config_format
@@ -1375,43 +1368,21 @@
 
     def _do_import_list_rentry(self) -> None:
         rentry_import = RentryImport()
-<<<<<<< HEAD
-        if rentry_import.exec() == 1:
-            if rentry_import.package_ids:
-                self.mods_panel.signal_clear_search(list_type="Active")
-                self.mods_panel.active_mods_filter_data_source_index = len(
-                    self.mods_panel.data_source_filter_icons
-                )
-                self.mods_panel.signal_search_source_filter(list_type="Active")
-                self.mods_panel.signal_clear_search(list_type="Inactive")
-                self.mods_panel.inactive_mods_filter_data_source_index = len(
-                    self.mods_panel.data_source_filter_icons
-                )
-                self.mods_panel.signal_search_source_filter(list_type="Inactive")
-=======
->>>>>>> dc17a9ce
-
+        # Exit if user cancels or no package IDs
         if rentry_import.exec() != QDialog.Accepted or not rentry_import.package_ids:
             logger.debug("USER ACTION: pressed cancel or no package IDs, passing")
             return
-
-        # Clear active and inactive mods lists
-        self.active_mods_panel.clear_active_mods_search()
-        self.inactive_mods_panel.clear_inactive_mods_search()
-
-        # Update active mods filter data source indices
-        self.active_mods_panel.active_mods_filter_data_source_index = len(
-            self.active_mods_panel.active_mods_filter_data_source_icons
-        )
-
-        # Update inactive mods filter data source indices
-        self.inactive_mods_panel.inactive_mods_filter_data_source_index = len(
-            self.inactive_mods_panel.inactive_mods_filter_data_source_icons
-        )
-
-        # Signal data source filter for both active and inactive mods
-        self.active_mods_panel.signal_active_mods_data_source_filter()
-        self.inactive_mods_panel.signal_inactive_mods_data_source_filter()
+        # Clear Active and Inactive search and data source filter
+        self.mods_panel.signal_clear_search(list_type="Active")
+        self.mods_panel.active_mods_filter_data_source_index = len(
+            self.mods_panel.data_source_filter_icons
+        )
+        self.mods_panel.signal_search_source_filter(list_type="Active")
+        self.mods_panel.signal_clear_search(list_type="Inactive")
+        self.mods_panel.inactive_mods_filter_data_source_index = len(
+            self.mods_panel.data_source_filter_icons
+        )
+        self.mods_panel.signal_search_source_filter(list_type="Inactive")
 
         # Log the attempt to import mods list from Rentry.co
         logger.info(
