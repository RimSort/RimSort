--- conflicted
+++ resolved
@@ -169,15 +169,12 @@
         # Performance Settings
         self.enable_aux_db_performance_mode: bool = False
 
-<<<<<<< HEAD
         # Feature toggles
         self.enable_mod_tags: bool = False
         # Tag colors: mapping tag -> color hex (e.g., "#ff0000")
         self.tag_colors: dict[str, str] = {}
-=======
         # Player Log
         self.auto_load_player_log_on_startup: bool = False
->>>>>>> 2e88d2c4
 
         # Instances
         self.current_instance: str = "Default"
