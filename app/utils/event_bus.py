from typing import Self

from PySide6.QtCore import QObject, Signal
from PySide6.QtWidgets import QPushButton


class EventBus(QObject):
    """
    Singleton event bus to manage application-wide signals using Qt's signal-slot mechanism.

    The `EventBus` class is designed to facilitate decoupled communication between different parts
    of an application. It provides application-scope signals that can be emitted from one part of
    an application and connected slots in another, allowing for loose coupling between components.

    Examples:
        >>> event_bus = EventBus()
        >>> event_bus.settings_have_changed.connect(some_slot_function)
        >>> event_bus.settings_have_changed.emit()

    Notes:
        Since this is a singleton class, multiple instantiations will return the same object.
    """

    _instance: None | Self = None

    # Menu bar signals
    do_check_for_application_update = Signal()
    do_validate_steam_client = Signal()
    do_open_mod_list = Signal()
    do_save_mod_list_as = Signal()
    do_import_mod_list_from_rentry = Signal()
    do_import_mod_list_from_workshop_collection = Signal()
    do_export_mod_list_to_clipboard = Signal()
    do_export_mod_list_to_rentry = Signal()

    # Shortcuts submenu signals
    do_open_app_directory = Signal()
    do_open_settings_directory = Signal()
    do_open_rimsort_logs_directory = Signal()
    do_open_rimworld_directory = Signal()
    do_open_rimworld_config_directory = Signal()
    do_open_rimworld_logs_directory = Signal()
    do_open_local_mods_directory = Signal()
    do_open_steam_mods_directory = Signal()

    # Edit Menu bar signals
    do_rule_editor = Signal()

    # Download Menu bar signals
    do_add_git_mod = Signal()
    do_browse_workshop = Signal()
    do_check_for_workshop_updates = Signal()

    # Instances Menu bar signals
    do_activate_current_instance = Signal(str)
    do_backup_existing_instance = Signal(str)
    do_clone_existing_instance = Signal(str)
    do_create_new_instance = Signal()
    do_delete_current_instance = Signal()
    do_restore_instance_from_archive = Signal()

    # Textures Menu bar signals
    do_optimize_textures = Signal()
    do_delete_dds_textures = Signal()

    # Settings signals
    settings_have_changed = Signal()

    # SettingsDialog signals
    do_upload_community_rules_db_to_github = Signal()
    do_download_community_rules_db_from_github = Signal()
    do_upload_steam_workshop_db_to_github = Signal()
    do_download_steam_workshop_db_from_github = Signal()
    do_upload_no_version_warning_db_to_github = Signal()
    do_download_no_version_warning_db_from_github = Signal()
    do_upload_use_this_instead_db_to_github = Signal()
    do_download_use_this_instead_db_from_github = Signal()
    do_upload_rimsort_log = Signal()
    do_upload_rimsort_old_log = Signal()
    do_upload_rimworld_log = Signal()
    do_download_all_mods_via_steamcmd = Signal()
    do_download_all_mods_via_steam = Signal()
    do_compare_steam_workshop_databases = Signal()
    do_merge_steam_workshop_databases = Signal()
    do_build_steam_workshop_database = Signal()
    do_clear_steamcmd_depot_cache = Signal()
    do_import_acf = Signal()
    do_delete_acf = Signal()
    do_install_steamcmd = Signal()

    # MainWindow signals
    do_button_animation = Signal(QPushButton)
    do_save_button_animation_start = Signal()
    do_save_button_animation_stop = Signal()
    do_refresh_mods_lists = Signal()
    do_clear_active_mods_list = Signal()
    do_restore_active_mods_list = Signal()
    do_sort_active_mods_list = Signal()
    do_save_active_mods_list = Signal()
    do_save_active_mods_list_excluding = Signal(set)  # Able to exclude mods from being saved
    do_run_game = Signal()
    do_steamworks_api_call = Signal(list)
    do_steamcmd_download = Signal(list)

    refresh_started = Signal()
    refresh_finished = Signal()

    # Dialog signals
    reset_settings_file = Signal()

    # ModsPanel signals
    list_updated_signal = Signal()  # count, list_type
    filters_changed_in_active_modlist = Signal()
    filters_changed_in_inactive_modlist = Signal()
<<<<<<< HEAD
    
=======
    use_this_instead_clicked = Signal()
    reset_use_this_instead_cache = Signal()
>>>>>>> 5fc16b40

    def __new__(cls) -> "EventBus":
        """
        Create a new instance or return the existing singleton instance of the `EventBus` class.

        Returns:
            EventBus: The singleton instance of the `EventBus` class.
        """
        if cls._instance is None:
            cls._instance = super(EventBus, cls).__new__(cls)
        return cls._instance

    def __init__(self) -> None:
        """
        Initialize the `EventBus` instance.
        """
        if hasattr(self, "_is_initialized") and self._is_initialized:
            return
        super().__init__()
        self._is_initialized: bool = True<|MERGE_RESOLUTION|>--- conflicted
+++ resolved
@@ -112,12 +112,8 @@
     list_updated_signal = Signal()  # count, list_type
     filters_changed_in_active_modlist = Signal()
     filters_changed_in_inactive_modlist = Signal()
-<<<<<<< HEAD
-    
-=======
     use_this_instead_clicked = Signal()
     reset_use_this_instead_cache = Signal()
->>>>>>> 5fc16b40
 
     def __new__(cls) -> "EventBus":
         """
