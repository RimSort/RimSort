--- conflicted
+++ resolved
@@ -101,7 +101,6 @@
 
     def __check_acf_file(self, event: FileSystemEvent, event_scr_path: Path) -> bool:
         """Check if the file created is an .acf file that we track metadata from.
-<<<<<<< HEAD
 
         :param event: The event object representing the file event.
         :type event: FileSystemEvent
@@ -134,46 +133,6 @@
             return True
         return False
 
-    def __cooldown_uuid_change(self, callback: dict[str, str]) -> None:
-        """Execute a callback after a cooldown period. A cooldown period is used
-        to prevent rapid-fire events from triggering multiple callbacks.
-
-        :param callback: A dictionary containing the operation, mod directory, and UUID to be passed to the callback.
-        :type callback: dict[str, str]
-
-=======
-
-        :param event: The event object representing the file event.
-        :type event: FileSystemEvent
-        :param event_scr_path: The path of the file created.
-        :type event_scr_path: Path
-
-        :return: True if the file is an .acf file that we track metadata from.
-        :rtype: bool
-        """
-
-        # Normalize the paths that are being compared
-        event_scr_path = event_scr_path.resolve()
-        workshop_acf_path = Path(self.workshop_acf_path).resolve()
-        steamcmd_appworkshop_acf_path = Path(
-            self.steamcmd_appworkshop_acf_path
-        ).resolve()
-        # Explicitly check if the file created is an .acf file that we track metadata from
-        if (
-            not event.is_directory
-            and event_scr_path.suffix == ".acf"
-            and event_scr_path == workshop_acf_path
-            or event_scr_path == steamcmd_appworkshop_acf_path
-        ):
-            logger.debug(f"ACF file change detected: {event_scr_path}")
-            logger.debug(f"Event: {event}")
-            # The bools that are signalled here correspond with whether it is Steam client or SteamCMD
-            steamclient = event_scr_path == workshop_acf_path
-            steamcmd = event_scr_path == steamcmd_appworkshop_acf_path
-            self.acf_changed.emit(steamclient, steamcmd)
-            return True
-        return False
-
     def __cooldown_uuid_change(
         self, callback: dict[str, str], delay: float = 3.0
     ) -> None:
@@ -185,7 +144,6 @@
         :param delay: The number of seconds to wait before executing the callback. Defaults to 3.0.
         :type delay: float
 
->>>>>>> b9ed09b2
         :return: None
         """
         operation = callback["operation"]
@@ -232,17 +190,10 @@
 
     def on_created(self, event: FileSystemEvent) -> None:
         """A function called when a file or directory is created.
-<<<<<<< HEAD
 
         :param event: The event object representing the file or directory creation event.
         :type event: FileSystemEvent
 
-=======
-
-        :param event: The event object representing the file or directory creation event.
-        :type event: FileSystemEvent
-
->>>>>>> b9ed09b2
         :return: None
         """
         event_scr_path_str = str(event.src_path)
@@ -290,15 +241,11 @@
         if self.__check_acf_file(event, Path(event_scr_path_str)):
             return
         # If we are still here, assume we need to try to resolve an existing UUID from our mod path -> UUID mapper
-<<<<<<< HEAD
-        uuid = self.metadata_manager.mod_metadata_dir_mapper.get(event_scr_path_str)
-=======
         uuid = (
             self.metadata_manager.mod_metadata_dir_mapper.get(event_scr_path_str)
             if event.is_directory
             else None
         )
->>>>>>> b9ed09b2
         # If we have a UUID resolved, proceed to delete the mod
         if uuid is not None:
             # Remove the mod's metadata file from our mapper
@@ -318,12 +265,6 @@
                     "uuid": uuid,
                 }
             )
-        else:
-            # logger.debug(
-            #     "UUID resolution failed for mod deletion event: "
-            #     f"[event_scr_path_str: {event_scr_path_str}, uuid: {uuid}"
-            # )
-            return
 
     def on_modified(self, event: FileSystemEvent) -> None:
         """A function called when a file or directory is modified.
@@ -338,15 +279,11 @@
         if self.__check_acf_file(event, Path(event_scr_path_str)):
             return
         # If we are still here, assume we need to try to resolve an existing UUID from our mod path -> UUID mapper
-<<<<<<< HEAD
-        uuid = self.metadata_manager.mod_metadata_file_mapper.get(event_scr_path_str)
-=======
         uuid = (
             self.metadata_manager.mod_metadata_file_mapper.get(event_scr_path_str)
             if not event.is_directory
             else None
         )
->>>>>>> b9ed09b2
         if uuid is not None:
             # Try to resolve a mod path from the from metadata
             mod_path = self.metadata_manager.internal_local_metadata.get(uuid, {}).get(
