--- conflicted
+++ resolved
@@ -358,14 +358,14 @@
         if runner:
             runner.close()
 
-<<<<<<< HEAD
         if ask_ignore and answer == "&Don't Ask Again":
             if settings_controller is not None:
                 settings_controller.active_instance.steamcmd_ignore = True
                 settings_controller.settings.save()
 
             return True
-=======
+        return False
+
     def clear_depot_cache(self, runner: RunnerPanel | None = None) -> bool:
         """Clears the steamCMD depot cache.
         Potential workaround for certain weird steamCMD behavior and download failures.
@@ -416,7 +416,6 @@
         if runner is not None:
             runner.message("Failed to clear depot cache")
 
->>>>>>> f5d61f9e
         return False
 
     def setup_steamcmd(
