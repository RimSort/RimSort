import os
import platform
import shutil
import sys
import tarfile
from io import BytesIO
from pathlib import Path
from tempfile import gettempdir
from typing import Any, Optional
from zipfile import ZipFile

import requests
from loguru import logger

import app.utils.symlink as symlink
from app.utils.event_bus import EventBus
<<<<<<< HEAD
from app.utils.generic import rmtree as g_rmtree
from app.utils.system_info import SystemInfo
from app.views.dialogue import (
    InformationBox,
=======
from app.views.dialogue import (
    BinaryChoiceDialog,
>>>>>>> bbed03f8
    show_dialogue_conditional,
    show_fatal_error,
    show_warning,
)
from app.windows.runner_panel import RunnerPanel


class SteamcmdInterface:
    """
    Create SteamcmdInterface object to provide an interface for SteamCMD functionality
    """

    _instance: Optional["SteamcmdInterface"] = None

    def __new__(cls, *args: Any, **kwargs: Any) -> "SteamcmdInterface":
        if cls._instance is None:
            cls._instance = super(SteamcmdInterface, cls).__new__(cls)
        return cls._instance

    def __init__(self, steamcmd_prefix: str, validate: bool) -> None:
        if not hasattr(self, "initialized"):
            self.initialized = True
            self.setup = False
            self.steamcmd_prefix = steamcmd_prefix
            super(SteamcmdInterface, self).__init__()
            logger.debug("Initializing SteamcmdInterface")
            self.initialize_prefix(steamcmd_prefix, validate)

            EventBus().do_clear_steamcmd_depot_cache.connect(
                lambda: self.clear_depot_cache()
            )
            logger.debug("Finished SteamcmdInterface initialization")

    def initialize_prefix(self, steamcmd_prefix: str, validate: bool) -> None:
        self.steamcmd_prefix = steamcmd_prefix
        self.steamcmd_install_path = str(Path(self.steamcmd_prefix) / "steamcmd")
        self.steamcmd_steam_path = str(Path(self.steamcmd_prefix) / "steam")
        self.system = platform.system()
        self.validate_downloads = validate

        if self.system == "Darwin":
            self.steamcmd_url = (
                "https://steamcdn-a.akamaihd.net/client/installer/steamcmd_osx.tar.gz"
            )
            self.steamcmd = str((Path(self.steamcmd_install_path) / "steamcmd.sh"))
        elif self.system == "Linux":
            self.steamcmd_url = (
                "https://steamcdn-a.akamaihd.net/client/installer/steamcmd_linux.tar.gz"
            )
            self.steamcmd = str((Path(self.steamcmd_install_path) / "steamcmd.sh"))
        elif self.system == "Windows":
            self.steamcmd_url = (
                "https://steamcdn-a.akamaihd.net/client/installer/steamcmd.zip"
            )
            self.steamcmd = str((Path(self.steamcmd_install_path) / "steamcmd.exe"))
        else:
            show_fatal_error(
                "SteamcmdInterface",
                f"Found platform {self.system}. steamcmd is not supported on this platform.",
            )
            return

        if not os.path.exists(self.steamcmd_install_path):
            os.makedirs(self.steamcmd_install_path)
            logger.debug(
                f"SteamCMD does not exist. Creating path for installation: {self.steamcmd_install_path}"
            )

        if not os.path.exists(self.steamcmd_steam_path):
            os.makedirs(self.steamcmd_steam_path)
        self.steamcmd_appworkshop_acf_path = str(
            (
                Path(self.steamcmd_steam_path)
                / "steamapps"
                / "workshop"
                / "appworkshop_294100.acf"
            )
        )
        self.steamcmd_content_path = str(
            (Path(self.steamcmd_steam_path) / "steamapps" / "workshop" / "content")
        )

    @classmethod
    def instance(cls, *args: Any, **kwargs: Any) -> "SteamcmdInterface":
        if cls._instance is None:
            cls._instance = cls(*args, **kwargs)
        elif args or kwargs:
            raise ValueError("SteamcmdInterface instance has already been initialized.")
        return cls._instance

    @staticmethod
    def create_symlink(
        src_path: str,
        dst_path: str,
        force: bool = False,
        show_dialogues: bool = True,
        runner: RunnerPanel | None = None,
    ) -> bool:
        """
        Creates a symlink/junction from src_path to dst_path.

        Note that this method will not convert relative paths to absolute paths before system calls.
        To ensure that compatibility with Windows, src_path must exist and be a directory.

        If the dst_path exists and force is False:
            - If dst_path is a symlink/junction, it will be unlinked re-created based on method args.
            - If dst_path is a directory and empty, it will be deleted.
            - If dst_path is a directory and not empty, it will safely fail and return False.
            - If dst_path is a file, it will safely fail and return False.
        If the dst_path exists and force is True:
            - dst_path will be removed (even if it is a non-empty directory) and re-created based on method args, even if it already exists.

        :param src_path: The source path/target to create the symlink from. Must be a directory
        :type src_path: str
        :param dst_path: The destination path to create the symlink to.
        :type dst_path: str
        :param force: Force the creation of the symlink/junction, even if the dst_path exists. Default is False.
        :type force: bool
        :param show_dialogues: Show conditional dialogues to the user on fixable failures. Default is True.
        :type show_dialogues: bool
        :param runner: A RunnerPanel to interact with. Default is None.
        :type runner: RunnerPanel
        :return: True if the symlink/junction was created successfully. False otherwise.
        """
        if runner is not None:
            runner.message(f"[{src_path}] -> " + dst_path)

        try:
            symlink.create_symlink(src_path, dst_path, force=force)
            return True
        except symlink.SymlinkDstNotEmptyError as e:
            return SteamcmdInterface._create_symlink_retry(
                src_path,
                dst_path,
                show_dialogues,
                force,
                "The symlink destination exists and is a non-empty directory.",
                "Would you like to delete the existing directory and its contents and retry creating the symlink?",
                "Delete Directory and Retry",
                e,
                runner,
            )

        except symlink.SymlinkDstIsFileError as e:
            return SteamcmdInterface._create_symlink_retry(
                src_path,
                dst_path,
                show_dialogues,
                force,
                "The symlink destination exists and is a file.",
                "Would you like to delete the existing file and retry creating the symlink?",
                "Delete File and Retry",
                e,
                runner,
            )

        except symlink.SymlinkDstParentNotExistError as e:
            return SteamcmdInterface._create_symlink_retry(
                src_path,
                dst_path,
                show_dialogues,
                force,
                "The symlink destination parent directory does not exist.",
                "Would you like to create the parent directory and retry creating the symlink?",
                "Create Parent Directory and Retry",
                e,
                runner,
            )

        except Exception as e:
            if runner is not None:
                runner.message(
                    f"Failed to create symlink. Error: {type(e).__name__}: {str(e)}"
                )
            show_warning(
                "Failed to Create Symlink",
                f"Failed to create symlink for {sys.platform}",
                details=f"Error: {type(e).__name__}: {str(e)}",
            )

            return False

    @staticmethod
    def _create_symlink_retry(
        src_path: str,
        dst_path: str,
        show_dialogues: bool,
        force: bool,
        choice_text: str,
        choice_info: str,
        choice_postive_text: str,
        e: Exception,
        runner: RunnerPanel | None = None,
    ) -> bool:
        """Helper function to check if the appropriate to ask if the user wants to retry creating a symlink,
        and to ask if the user wants to retry creating a symlink.

        If force is True this method will return False as the mitigation would have to just retry with force set as True.
        If show_dialogues is False this method will return False as the choice dialogues is not to be shown.

        If the user chooses to retry, this method will call create_symlink with force set as True and return the result.

        :param src_path: The source path/target to create the symlink from. Must be a directory
        :type src_path: str
        :param dst_path: The destination path to create the symlink to.
        :type dst_path: str
        :param force: Force the creation of the symlink/junction, even if the dst_path exists. Default is False.
        :type force: bool
        :param show_dialogues: Show conditional dialogues to the user on fixable failures. Default is True.
        :type show_dialogues: bool
        :param choice_text: Choice text for the dialogue
        :type choice_text: str
        :param choice_info: Choice info for the dialogue
        :type choice_info: str
        :param choice_postive_text: Choice positive text for the dialogue
        :type choice_postive_text: str
        :param e: The exception that was raised
        :type e: Exception
        :param runner: A RunnerPanel to interact with. Default is None.
        :type runner: RunnerPanel
        :return: True if the symlink/junction was created successfully. False otherwise.
        :rtype: bool
        """
        msg = f"Failed to create symlink. Error: {type(e).__name__}: {str(e)}"
        if runner is not None:
            runner.message(msg)

        if not show_dialogues or force:
            return False

        diag = BinaryChoiceDialog(
            "Symlink Creation Failed",
            choice_text,
            choice_info,
            msg,
            choice_postive_text,
        )

        if diag.exec_is_positive():
            return SteamcmdInterface.create_symlink(
                src_path,
                dst_path,
                force=True,
                show_dialogues=show_dialogues,
                runner=runner,
            )

        return False

    def download_mods(
        self,
        publishedfileids: list[str],
        runner: RunnerPanel,
        clear_cache: bool = False,
    ) -> None:
        """
        This function downloads a list of mods from a list publishedfileids

        https://developer.valvesoftware.com/wiki/SteamCMD

        :param appid: a Steam AppID to pass to steamcmd
        :param publishedfileids: list of publishedfileids
        :param runner: a RimSort RunnerPanel to interact with
        :param clear_cache: whether to clear the steamcmd depot cache before downloading
        """
        runner.message("Checking for steamcmd...")
        if self.setup:
            runner.message(
                f"Got it: {self.steamcmd}\n"
                + f"Downloading list of {str(len(publishedfileids))} "
                + f"publishedfileids to: {self.steamcmd_steam_path}"
            )
            if clear_cache:
                self.clear_depot_cache(runner=runner)

            script = [
                f'force_install_dir "{self.steamcmd_steam_path}"',
                "login anonymous",
            ]
            download_cmd = "workshop_download_item 294100"
            for publishedfileid in publishedfileids:
                if self.validate_downloads:
                    script.append(f"{download_cmd} {publishedfileid} validate")
                else:
                    script.append(f"{download_cmd} {publishedfileid}")
            script.extend(["quit\n"])
            script_path = str((Path(gettempdir()) / "steamcmd_script.txt"))
            with open(script_path, "w", encoding="utf-8") as script_output:
                script_output.write("\n".join(script))
            runner.message(f"Compiled & using script: {script_path}")
            runner.execute(
                self.steamcmd,
                [f'+runscript "{script_path}"'],
                len(publishedfileids),
            )
        else:
            runner.message("SteamCMD was not found. Please setup SteamCMD first!")
            self.on_steamcmd_not_found(runner=runner)

    def check_for_steamcmd(self, prefix: str) -> bool:
        executable_name = os.path.split(self.steamcmd)[1] if self.steamcmd else None
        if executable_name is None:
            return False
        return os.path.exists(str(Path(prefix) / "steamcmd" / executable_name))

    def on_steamcmd_not_found(self, runner: RunnerPanel | None = None) -> None:
        answer = show_dialogue_conditional(
            title="RimSort - SteamCMD setup",
            text="RimSort was unable to find SteamCMD installed in the configured prefix:\n",
            information=f"{self.steamcmd_prefix if self.steamcmd_prefix else '<None>'}\n\n"
            + "Do you want to setup SteamCMD?",
        )
        if answer == "&Yes":
            EventBus().do_install_steamcmd.emit()
        if runner:
            runner.close()

    def clear_depot_cache(self, runner: RunnerPanel | None = None) -> bool:
        """Clears the steamCMD depot cache.
        Potential workaround for certain weird steamCMD behavior and download failures.

        :param runner: Runner panel if there is one., defaults to None
        :type runner: RunnerPanel | None, optional
        :exception Exception: If the depot cache cannot be cleared

        """
        logger.info("Attempting steamCMD depot cache clear")
        if not self.setup:
            if runner is not None:
                runner.message(
                    "Tried clearing depot cache but SteamCMD was not found. Please setup SteamCMD first!"
                )

            self.on_steamcmd_not_found(runner=runner)
            return False

        depot_cache = Path(self.steamcmd_install_path + "/depotcache")
        if not os.path.exists(depot_cache):
            logger.info(
                f"Skipping depot cache clear. Could not find cache: {depot_cache}"
            )
            if runner is not None:
                runner.message(
                    f"Skipping depot cache clear. Could not find cache: {depot_cache}"
                )
            else:
                InformationBox(
                    title="Depot Cache Cleared",
                    text="SteamCMD depot cache was already cleared.",
                ).exec()
            return False

        if g_rmtree(depot_cache):
            logger.info("Depot cache cleared")
            if runner is not None:
                runner.message("Depot cache cleared")
            else:
                InformationBox(
                    title="Depot Cache Cleared",
                    text="SteamCMD depot cache has been cleared.",
                ).exec()
            return True

        logger.error("Failed to clear depot cache")
        if runner is not None:
            runner.message("Failed to clear depot cache")

        return False

    def setup_steamcmd(
        self, symlink_source_path: str, reinstall: bool, runner: RunnerPanel
    ) -> None:
        installed = None
        if reinstall:
            runner.message("Existing steamcmd installation found!")
            runner.message(
                f"Deleting existing installation from: {self.steamcmd_install_path}"
            )
            shutil.rmtree(self.steamcmd_install_path)
            os.makedirs(self.steamcmd_install_path)
        if not self.check_for_steamcmd(prefix=self.steamcmd_prefix):
            try:
                runner.message(
                    f"Downloading & extracting steamcmd release from: {self.steamcmd_url}"
                )
                if ".zip" in self.steamcmd_url:
                    with ZipFile(
                        BytesIO(requests.get(self.steamcmd_url).content)
                    ) as zipobj:
                        zipobj.extractall(self.steamcmd_install_path)
                    runner.message("Installation completed")
                    installed = True
                elif ".tar.gz" in self.steamcmd_url:
                    with (
                        requests.get(self.steamcmd_url, stream=True) as rx,
                        tarfile.open(
                            fileobj=BytesIO(rx.content), mode="r:gz"
                        ) as tarobj,
                    ):
                        tarobj.extractall(self.steamcmd_install_path)
                    runner.message("Installation completed")
                    installed = True
            except Exception as e:
                runner.message("Installation failed")
                show_fatal_error(
                    "SteamcmdInterface",
                    f"Failed to download steamcmd for {self.system}",
                    "Did the file/url change?\nDoes your environment have access to the internet?",
                    details=f"Error: {type(e).__name__}: {str(e)}",
                )
        else:
            runner.message("SteamCMD already installed...")
            show_warning(
                "SteamcmdInterface",
                f"A steamcmd runner already exists at: {self.steamcmd}",
            )
            answer = show_dialogue_conditional(
                "Reinstall?",
                "Would you like to reinstall SteamCMD?",
                f"Existing install: {self.steamcmd_install_path}",
            )
            if answer == "&Yes":
                runner.message(f"Reinstalling SteamCMD: {self.steamcmd_install_path}")
                self.setup_steamcmd(symlink_source_path, True, runner)
        if installed:
            if not os.path.exists(self.steamcmd_content_path):
                os.makedirs(self.steamcmd_content_path)
                runner.message(
                    f"Workshop content path does not exist. Creating for symlinking:\n\n{self.steamcmd_content_path}\n"
                )
            symlink_destination_path = str(
                (Path(self.steamcmd_content_path) / "294100")
            )
            runner.message(f"Symlink source : {symlink_source_path}")
            runner.message(f"Symlink destination: {symlink_destination_path}")
            if symlink.is_junction_or_link(
                symlink_destination_path
            ):  # Symlink/junction exists
                runner.message(
                    f"Symlink destination already exists! Please remove existing destination:\n\n{symlink_destination_path}\n"
                )
                answer = show_dialogue_conditional(
                    "Re-create Symlink?",
                    "An existing symlink already exists."
                    " Would you like to delete and re-create the symlink?",
                    "The symlink makes SteamCMD download mods to the local mods folder"
                    + " and is required for SteamCMD mod downloads to work correctly.",
                    f"Existing symlink: {symlink_destination_path}"
                    "\n\nNew symlink:"
                    f"\n[{symlink_source_path}] -> " + symlink_destination_path,
                )
                if answer == "&Yes":  # Re-create symlink
                    self.setup = self.create_symlink(
                        symlink_source_path, symlink_destination_path, runner=runner
                    )
            elif os.path.exists(
                symlink_destination_path
            ):  # A dir exists (not a symlink/junction)
                runner.message(
                    f"Symlink destination already exists! Please remove existing destination:\n\n{symlink_destination_path}\n"
                )
                answer = show_dialogue_conditional(
                    "Create Symlink?",
                    "The symlink destination path already exists."
                    " Would you like to remove the existing destination and create a new symlink in it's place?",
                    "The symlink makes SteamCMD download mods to the local mods folder"
                    + " and is required for SteamCMD mod downloads to work correctly.",
                    f"Existing destination: {symlink_destination_path}"
                    "\n\nNew symlink:"
                    f"\n[{symlink_source_path}] -> " + symlink_destination_path,
                )
                if answer == "&Yes":  # Re-create symlink/junction
                    self.setup = self.create_symlink(
                        symlink_source_path, symlink_destination_path, runner=runner
                    )
            else:  # Symlink/junction does not exist
                answer = show_dialogue_conditional(
                    "Create Symlink?",
                    "Do you want to create a symlink?",
                    "The symlink makes SteamCMD download mods to the local mods folder"
                    + " and is required for SteamCMD mod downloads to work correctly.",
                    "New symlink:"
                    f"\n[{symlink_source_path}] -> " + symlink_destination_path,
                )
                if answer == "&Yes":
                    self.setup = self.create_symlink(
                        symlink_source_path, symlink_destination_path, runner=runner
                    )


if __name__ == "__main__":
    sys.exit()<|MERGE_RESOLUTION|>--- conflicted
+++ resolved
@@ -14,15 +14,10 @@
 
 import app.utils.symlink as symlink
 from app.utils.event_bus import EventBus
-<<<<<<< HEAD
 from app.utils.generic import rmtree as g_rmtree
-from app.utils.system_info import SystemInfo
-from app.views.dialogue import (
-    InformationBox,
-=======
 from app.views.dialogue import (
     BinaryChoiceDialog,
->>>>>>> bbed03f8
+    InformationBox,
     show_dialogue_conditional,
     show_fatal_error,
     show_warning,
