import getpass
import json
from logging import INFO
from logger_tt import logger
import os
from pathlib import Path
import platform
import webbrowser
from functools import partial
from os.path import expanduser
from typing import Any, Dict

from PySide6.QtCore import QObject, QPoint, QSize, QStandardPaths, Qt, Signal
from PySide6.QtGui import QAction, QIcon
from PySide6.QtWidgets import (
    QFrame,
    QHBoxLayout,
    QLabel,
    QLineEdit,
    QMenu,
    QPushButton,
    QToolButton,
    QVBoxLayout,
)

from model.dialogue import *
from util.constants import DEFAULT_SETTINGS, DEFAULT_USER_RULES
from util.generic import *
from window.settings_panel import SettingsPanel


class GameConfiguration(QObject):
    """
    This class controls the layout and functionality of the top-most
    panel of the GUI, containing the paths to the ModsConfig.xml folder,
    workshop folder, and game executable folder. It is also responsible
    for initializing the storage feature, getting paths data out of
    the storage feature, and allowing for setting paths and writing those
    paths to the persistent storage.

    It Subclasses QObject to allow emitting signals.
    """

    _instance: Optional["GameConfiguration"] = None

    # Signal emitter for this class
    configuration_signal = Signal(str)

    def __new__(cls, *args, **kwargs):
        if cls._instance is None:
            cls._instance = super(GameConfiguration, cls).__new__(cls)
        return cls._instance

    def __init__(self, RIMSORT_VERSION: str, DEBUG_MODE=None) -> None:
        """
        Initialize the game configuration.
        """
        if not hasattr(self, "initialized"):
            super(GameConfiguration, self).__init__()

<<<<<<< HEAD
        self.debug_mode = debug_mode
        self.system_name = platform.system()

        self.storage_path = QStandardPaths.writableLocation(
            QStandardPaths.AppLocalDataLocation
        )
        self.dbs_path = "."
        self.lock_icon_path = str(
            Path(os.path.join(os.path.dirname(__file__), "../data/lock.png")).resolve()
        )
        self.unlock_icon_path = str(
            Path(
                os.path.join(os.path.dirname(__file__), "../data/unlock.png")
            ).resolve()
        )
        self.show_folder_rows = False

        # RUN ARGUMENTS
        self.run_arguments = []

        # GITHUB IDENTITY
        self.github_username = ""
        self.github_token = ""

        # DB FILE PATHS
        self.steam_db_file_path = ""
        self.community_rules_file_path = ""

        # DB REPOS
        self.steam_db_repo = ""
        self.community_rules_repo = ""

        # STEAM APIKEY
        self.steam_apikey = ""

        # DATABASE EXPIRY
        self.database_expiry = 604800

        # WATCHDOG TOGGLE
        self.watchdog_toggle = False

        # MOD TYPE FILTER MODS TOGGLE
        self.mod_type_filter_toggle = False

        # DUPE MODS WARNING TOGGLE
        self.duplicate_mods_warning_toggle = False

        # STEAM MODS UPDATE CHECK TOGGLE
        self.steam_mods_update_check_toggle = False

        # TRY TO DOWNLOAD MISSING MODS TOGGLE
        self.try_download_missing_mods_toggle = False

        # DB BUILDER MODE
        self.db_builder_include = "all_mods"

        # DQ GETAPPDEPENDENCIES TOGGLE
        self.build_steam_database_dlc_data_toggle = False

        # DB BUILDER UPDATE TOGGLE
        self.build_steam_database_update_toggle = False

        # STEAMCMD INSTALL PATH
        self.steamcmd_install_path = ""

        # STEAMCMD VALIDATE DOWNLOADS TOGGLE
        self.steamcmd_validate_downloads_toggle = False

        # TODDS PRESET
        self.todds_preset = "medium"

        # TODDS ACTIVE MODS TARGET TOGGLE
        self.todds_active_mods_target_toggle = False

        # TODDS DRY RUN TOGGLE
        self.todds_dry_run_toggle = False

        # TODDS OVERWRITE TOGGLE
        self.todds_overwrite_toggle = False

        # BASE LAYOUT
        self._panel = QVBoxLayout()
        # Represents spacing between edge and layout
        # Set to 0 on the bottom to maintain consistent spacing to the main content panel
        self._panel.setContentsMargins(7, 7, 7, 0)

        # CONTAINER LAYOUTS
        self.client_settings_row = QHBoxLayout()
        self.client_settings_row.setContentsMargins(0, 0, 0, 2)
        self.client_settings_row.setSpacing(0)
        self.game_folder_row = QHBoxLayout()
        self.game_folder_row.setContentsMargins(0, 0, 0, 2)
        self.game_folder_row.setSpacing(0)
        self.config_folder_row = QHBoxLayout()
        self.config_folder_row.setContentsMargins(0, 0, 0, 2)
        self.config_folder_row.setSpacing(0)
        self.workshop_folder_row = QHBoxLayout()
        self.workshop_folder_row.setContentsMargins(0, 0, 0, 2)
        self.workshop_folder_row.setSpacing(0)
        self.local_folder_row = QHBoxLayout()
        self.local_folder_row.setContentsMargins(0, 0, 0, 0)
        self.local_folder_row.setSpacing(0)

        # INSTANTIATE WIDGETS
        self.auto_detect_paths_button = QPushButton("Autodetect paths")
        self.auto_detect_paths_button.clicked.connect(self.autodetect_paths_by_platform)
        self.auto_detect_paths_button.setObjectName("LeftButton")
        self.client_settings_button = QPushButton("Settings")
        self.client_settings_button.clicked.connect(self._open_settings_panel)
        self.client_settings_button.setObjectName("LeftButton")
        self.hide_show_folder_rows_button = QPushButton()
        self.hide_show_folder_rows_button.clicked.connect(self.__toggle_folder_rows)
        self.check_for_updates_action = QAction("Check for update on startup")
        self.check_for_updates_action.setCheckable(True)
        self.check_for_updates_button = QPushButton("Check for update")
        self.check_for_updates_button.setToolTip(
            "Right-click to configure automatic update check"
        )
        self.check_for_updates_button.clicked.connect(
            partial(self.configuration_signal.emit, "check_for_update")
        )
        self.check_for_updates_button.setObjectName("RightButton")
        self.check_for_updates_button.setContextMenuPolicy(Qt.CustomContextMenu)
        self.check_for_updates_button.customContextMenuRequested.connect(
            self.checkForUpdateBtnContextMenuEvent
        )
        self.game_version_label = QLabel("Game version:")
        self.game_version_label.setObjectName("gameVersion")
        self.game_version_line = QLineEdit()
        self.game_version_line.setDisabled(True)
        self.game_version_line.setPlaceholderText("Unknown")
        self.wiki_button = QPushButton("Wiki")
        self.wiki_button.clicked.connect(
            partial(open_url_browser, "https://github.com/RimSort/RimSort/wiki")
        )
        self.wiki_button.setObjectName("RightButton")


        if(self.system_name == "Darwin"):
            self.game_folder_open_button = QPushButton("Game App")
            self.game_folder_open_button.setToolTip("Open Game Folder")
        else:
            self.game_folder_open_button = QPushButton("Game folder")
            self.game_folder_open_button.setToolTip("Open the game installation directory")
        self.game_folder_open_button.setObjectName("LeftButton")
        self.game_folder_line = QLineEdit()
        self.game_folder_open_button.clicked.connect(
            partial(self.open_directory, self.game_folder_line.text)
        )
        self.game_folder_line.setReadOnly(True)
        self.game_folder_line.setClearButtonEnabled(True)
        self.game_folder_line_clear_button = self.game_folder_line.findChild(
            QToolButton
        )
        self.game_folder_line_clear_button.setEnabled(True)
        self.game_folder_line_clear_button.clicked.connect(self.clear_game_folder_line)
        self.game_folder_line.setPlaceholderText("Unconfigured")
        self.game_folder_line.setToolTip(
            "The game installation directory contains the game executable.\n"
            "Set the game installation directory with the button on the right."
        )
        self.game_folder_line_edit_button = QToolButton()
        self.game_folder_line_edit_button.setIcon(
            QIcon(self.lock_icon_path).pixmap(QSize(20, 20))
        )
        self.game_folder_line_edit_button.clicked.connect(
            partial(self.__toggle_line_editable, "game")
        )
        self.game_folder_select_button = QPushButton("...")
        self.game_folder_select_button.clicked.connect(self.set_game_exe_folder)
        self.game_folder_select_button.setObjectName("RightButton")

        if(self.system_name == "Darwin"):
            self.game_folder_select_button.setToolTip(
                "Select the RimWorld game app location"
            )
        else:
            self.game_folder_select_button.setToolTip(
                "Set the RimWorld game installation directory"
            )

        self.config_folder_open_button = QPushButton("Config folder")
        self.config_folder_open_button.setObjectName("LeftButton")
        self.config_folder_open_button.setToolTip(
            "Open the RimWorld game configuration directory"
        )
        self.config_folder_line = QLineEdit()
        self.config_folder_open_button.clicked.connect(
            partial(self.open_directory, self.config_folder_line.text)
        )
        self.config_folder_line.setReadOnly(True)
        self.config_folder_line.setClearButtonEnabled(True)
        self.config_folder_line_clear_button = self.config_folder_line.findChild(
            QToolButton
        )
        self.config_folder_line_clear_button.setEnabled(True)
        self.config_folder_line_clear_button.clicked.connect(
            self.clear_config_folder_line
        )
        self.config_folder_line.setPlaceholderText("Unconfigured")
        self.config_folder_line.setToolTip(
            "The this directory contains the ModsConfig.xml file, which shows your\n"
            "active mods and their load order. It may also contain other mod configs."
            "Set the ModsConfig.xml directory manually with the button on the right."
        )
        self.config_folder_line_edit_button = QToolButton()
        self.config_folder_line_edit_button.setIcon(
            QIcon(self.lock_icon_path).pixmap(QSize(20, 20))
        )
        self.config_folder_line_edit_button.clicked.connect(
            partial(self.__toggle_line_editable, "config")
        )
        self.config_folder_select_button = QPushButton("...")
        self.config_folder_select_button.clicked.connect(self.set_config_folder)
        self.config_folder_select_button.setObjectName("RightButton")
        if(self.system_name == "Darwin"):
            self.config_folder_select_button.setToolTip(
                "Select the RimWorld game app location"
            )
        else:
            self.config_folder_select_button.setToolTip(
                "Set the RimWorld game configuration directory"
            )

=======
            logger.debug("Initializing GameConfiguration")

            self.debug_mode = DEBUG_MODE
            self.rimsort_version = RIMSORT_VERSION
            self.system_name = platform.system()

            self.storage_path = QStandardPaths.writableLocation(
                QStandardPaths.AppLocalDataLocation
            )
            self.dbs_path = "."
            self.lock_icon_path = str(
                Path(
                    os.path.join(os.path.dirname(__file__), "../data/lock.png")
                ).resolve()
            )
            self.unlock_icon_path = str(
                Path(
                    os.path.join(os.path.dirname(__file__), "../data/unlock.png")
                ).resolve()
            )
            self.show_folder_rows = False
>>>>>>> d9cf3f6d

            # RUN ARGUMENTS
            self.run_arguments = []

            # GITHUB IDENTITY
            self.github_username = ""
            self.github_token = ""

            # DB FILE PATHS
            self.steam_db_file_path = ""
            self.community_rules_file_path = ""

            # DB REPOS
            self.steam_db_repo = ""
            self.community_rules_repo = ""

            # STEAM APIKEY
            self.steam_apikey = ""

            # DATABASE EXPIRY
            self.database_expiry = 604800

            # WATCHDOG TOGGLE
            self.watchdog_toggle = False

            # MOD TYPE FILTER MODS TOGGLE
            self.mod_type_filter_toggle = False

            # DUPE MODS WARNING TOGGLE
            self.duplicate_mods_warning_toggle = False

            # STEAM MODS UPDATE CHECK TOGGLE
            self.steam_mods_update_check_toggle = False

            # TRY TO DOWNLOAD MISSING MODS TOGGLE
            self.try_download_missing_mods_toggle = False

            # DB BUILDER MODE
            self.db_builder_include = "all_mods"

            # DQ GETAPPDEPENDENCIES TOGGLE
            self.build_steam_database_dlc_data_toggle = False

            # DB BUILDER UPDATE TOGGLE
            self.build_steam_database_update_toggle = False

            # STEAMCMD INSTALL PATH
            self.steamcmd_install_path = ""

            # STEAMCMD VALIDATE DOWNLOADS TOGGLE
            self.steamcmd_validate_downloads_toggle = False

            # TODDS PRESET
            self.todds_preset = "medium"

            # TODDS ACTIVE MODS TARGET TOGGLE
            self.todds_active_mods_target_toggle = False

            # TODDS DRY RUN TOGGLE
            self.todds_dry_run_toggle = False

            # TODDS OVERWRITE TOGGLE
            self.todds_overwrite_toggle = False

            # BASE LAYOUT
            self._panel = QVBoxLayout()
            # Represents spacing between edge and layout
            # Set to 0 on the bottom to maintain consistent spacing to the main content panel
            self._panel.setContentsMargins(7, 7, 7, 0)

            # CONTAINER LAYOUTS
            self.client_settings_row = QHBoxLayout()
            self.client_settings_row.setContentsMargins(0, 0, 0, 2)
            self.client_settings_row.setSpacing(0)
            self.game_folder_row = QHBoxLayout()
            self.game_folder_row.setContentsMargins(0, 0, 0, 2)
            self.game_folder_row.setSpacing(0)
            self.config_folder_row = QHBoxLayout()
            self.config_folder_row.setContentsMargins(0, 0, 0, 2)
            self.config_folder_row.setSpacing(0)
            self.workshop_folder_row = QHBoxLayout()
            self.workshop_folder_row.setContentsMargins(0, 0, 0, 2)
            self.workshop_folder_row.setSpacing(0)
            self.local_folder_row = QHBoxLayout()
            self.local_folder_row.setContentsMargins(0, 0, 0, 0)
            self.local_folder_row.setSpacing(0)

            # INSTANTIATE WIDGETS
            self.auto_detect_paths_button = QPushButton("Autodetect paths")
            self.auto_detect_paths_button.clicked.connect(
                self.autodetect_paths_by_platform
            )
            self.auto_detect_paths_button.setObjectName("LeftButton")
            self.client_settings_button = QPushButton("Settings")
            self.client_settings_button.clicked.connect(self._open_settings_panel)
            self.client_settings_button.setObjectName("LeftButton")
            self.hide_show_folder_rows_button = QPushButton()
            self.hide_show_folder_rows_button.clicked.connect(self.__toggle_folder_rows)
            self.check_for_updates_action = QAction("Check for update on startup")
            self.check_for_updates_action.setCheckable(True)
            self.check_for_updates_button = QPushButton("Check for update")
            self.check_for_updates_button.setToolTip(
                "Right-click to configure automatic update check"
            )
            self.check_for_updates_button.clicked.connect(
                partial(self.configuration_signal.emit, "check_for_update")
            )
            self.check_for_updates_button.setObjectName("RightButton")
            self.check_for_updates_button.setContextMenuPolicy(Qt.CustomContextMenu)
            self.check_for_updates_button.customContextMenuRequested.connect(
                self.checkForUpdateBtnContextMenuEvent
            )
            self.game_version_label = QLabel("Game version:")
            self.game_version_label.setObjectName("gameVersion")
            self.game_version_line = QLineEdit()
            self.game_version_line.setDisabled(True)
            self.game_version_line.setPlaceholderText("Unknown")
            self.game_version_line.setReadOnly(True)
            self.wiki_button = QPushButton("Wiki")
            self.wiki_button.clicked.connect(
                partial(open_url_browser, "https://github.com/RimSort/RimSort/wiki")
            )
            self.wiki_button.setObjectName("RightButton")

            if self.system_name == "Darwin":
                self.game_folder_open_button = QPushButton("Game App")
                self.game_folder_open_button.setToolTip("Launch the game")
            else:
                self.game_folder_open_button = QPushButton("Game folder")
                self.game_folder_open_button.setToolTip(
                    "Open the game installation directory"
                )
            self.game_folder_open_button.setObjectName("LeftButton")
            self.game_folder_line = QLineEdit()
            self.game_folder_open_button.clicked.connect(
                partial(self.open_directory, self.game_folder_line.text)
            )
            self.game_folder_line.setReadOnly(True)
            self.game_folder_line.setClearButtonEnabled(True)
            self.game_folder_line_clear_button = self.game_folder_line.findChild(
                QToolButton
            )
            self.game_folder_line_clear_button.setEnabled(True)
            self.game_folder_line_clear_button.clicked.connect(
                self.clear_game_folder_line
            )
            self.game_folder_line.setPlaceholderText("Unconfigured")
            self.game_folder_line.setToolTip(
                "The game installation directory contains the game executable.\n"
                "Set the game installation directory with the button on the right."
            )
            self.game_folder_line_edit_button = QToolButton()
            self.game_folder_line_edit_button.setIcon(
                QIcon(self.lock_icon_path).pixmap(QSize(20, 20))
            )
            self.game_folder_line_edit_button.clicked.connect(
                partial(self.__toggle_line_editable, "game")
            )
            self.game_folder_select_button = QPushButton("...")
            self.game_folder_select_button.clicked.connect(self.set_game_exe_folder)
            self.game_folder_select_button.setObjectName("RightButton")

            if self.system_name == "Darwin":
                self.game_folder_select_button.setToolTip(
                    "Select the RimWorld game app location"
                )
            else:
                self.game_folder_select_button.setToolTip(
                    "Set the RimWorld game installation directory"
                )

            self.config_folder_open_button = QPushButton("Config folder")
            self.config_folder_open_button.setObjectName("LeftButton")
            self.config_folder_open_button.setToolTip(
                "Open the RimWorld game configuration directory"
            )
            self.config_folder_line = QLineEdit()
            self.config_folder_open_button.clicked.connect(
                partial(self.open_directory, self.config_folder_line.text)
            )
            self.config_folder_line.setReadOnly(True)
            self.config_folder_line.setClearButtonEnabled(True)
            self.config_folder_line_clear_button = self.config_folder_line.findChild(
                QToolButton
            )
            self.config_folder_line_clear_button.setEnabled(True)
            self.config_folder_line_clear_button.clicked.connect(
                self.clear_config_folder_line
            )
            self.config_folder_line.setPlaceholderText("Unconfigured")
            self.config_folder_line.setToolTip(
                "The this directory contains the ModsConfig.xml file, which shows your\n"
                "active mods and their load order. It may also contain other mod configs."
                "Set the ModsConfig.xml directory manually with the button on the right."
            )
            self.config_folder_line_edit_button = QToolButton()
            self.config_folder_line_edit_button.setIcon(
                QIcon(self.lock_icon_path).pixmap(QSize(20, 20))
            )
            self.config_folder_line_edit_button.clicked.connect(
                partial(self.__toggle_line_editable, "config")
            )
            self.config_folder_select_button = QPushButton("...")
            self.config_folder_select_button.clicked.connect(self.set_config_folder)
            self.config_folder_select_button.setObjectName("RightButton")
            if self.system_name == "Darwin":
                self.config_folder_select_button.setToolTip(
                    "Select the RimWorld game app location"
                )
            else:
                self.config_folder_select_button.setToolTip(
                    "Set the RimWorld game configuration directory"
                )

            self.local_folder_open_button = QPushButton("Local mods")
            self.local_folder_open_button.setObjectName("LeftButton")
            self.local_folder_open_button.setToolTip("Open the local mods directory")
            self.local_folder_line = QLineEdit()
            self.local_folder_open_button.clicked.connect(
                partial(self.open_directory, self.local_folder_line.text)
            )
            self.local_folder_line.setReadOnly(True)
            self.local_folder_line.setClearButtonEnabled(True)
            self.local_folder_line_clear_button = self.local_folder_line.findChild(
                QToolButton
            )
            self.local_folder_line_clear_button.setEnabled(True)
            self.local_folder_line_clear_button.clicked.connect(
                self.clear_local_folder_line
            )
            self.local_folder_line.setPlaceholderText("Unconfigured")
            self.local_folder_line.setToolTip(
                "The local mods directory contains manually downloaded mod folders.\n"
                "By default, this folder is located in the game install directory.\n"
                "If you are a SteamCMD user, this is also where mods will be located."
                "Set the Local mods directory manually with the button on the right."
            )
            self.local_folder_line_edit_button = QToolButton()
            self.local_folder_line_edit_button.setIcon(
                QIcon(self.lock_icon_path).pixmap(QSize(20, 20))
            )
            self.local_folder_line_edit_button.clicked.connect(
                partial(self.__toggle_line_editable, "local")
            )
            self.local_folder_select_button = QPushButton("...")
            self.local_folder_select_button.clicked.connect(self.set_local_folder)
            self.local_folder_select_button.setObjectName("RightButton")
            self.local_folder_select_button.setToolTip("Set the local mods directory.")

            self.workshop_folder_open_button = QPushButton("Steam mods")
            self.workshop_folder_open_button.setObjectName("LeftButton")
            self.workshop_folder_open_button.setToolTip(
                "Open the Steam Workshop mods directory"
            )
            self.workshop_folder_line = QLineEdit()
            self.workshop_folder_open_button.clicked.connect(
                partial(self.open_directory, self.workshop_folder_line.text)
            )
            self.workshop_folder_line.setReadOnly(True)
            self.workshop_folder_line.setClearButtonEnabled(True)
            self.workshop_folder_line_clear_button = (
                self.workshop_folder_line.findChild(QToolButton)
            )
            self.workshop_folder_line_clear_button.setEnabled(True)
            self.workshop_folder_line_clear_button.clicked.connect(
                self.clear_workshop_folder_line
            )
            self.workshop_folder_line.setPlaceholderText("Unconfigured")
            self.workshop_folder_line.setToolTip(
                "The Steam Workshop mods directory contains mods downloaded from Steam client.\n"
                "Set the Steam Workshop mods directory manually with the button on the right."
            )
            self.workshop_folder_line_edit_button = QToolButton()
            self.workshop_folder_line_edit_button.setIcon(
                QIcon(self.lock_icon_path).pixmap(QSize(20, 20))
            )
            self.workshop_folder_line_edit_button.clicked.connect(
                partial(self.__toggle_line_editable, "workshop")
            )
            self.workshop_folder_select_button = QPushButton("...")
            self.workshop_folder_select_button.clicked.connect(self.set_workshop_folder)
            self.workshop_folder_select_button.setObjectName("RightButton")
            self.workshop_folder_select_button.setToolTip(
                "Set the Steam Workshop Mods directory"
            )

            # WIDGETS INTO CONTAINER LAYOUTS
            self.client_settings_row.addWidget(self.auto_detect_paths_button)
            self.client_settings_row.addWidget(self.client_settings_button)
            self.client_settings_row.addWidget(self.hide_show_folder_rows_button)
            self.client_settings_row.addWidget(self.game_version_label)
            self.client_settings_row.addWidget(self.game_version_line)
            self.client_settings_row.addWidget(self.check_for_updates_button)
            self.client_settings_row.addWidget(self.wiki_button)

            self.game_folder_row.addWidget(self.game_folder_open_button)
            self.game_folder_row.addWidget(self.game_folder_line)
            self.game_folder_row.addWidget(self.game_folder_line_edit_button)
            self.game_folder_row.addWidget(self.game_folder_select_button)

            self.config_folder_row.addWidget(self.config_folder_open_button)
            self.config_folder_row.addWidget(self.config_folder_line)
            self.config_folder_row.addWidget(self.config_folder_line_edit_button)
            self.config_folder_row.addWidget(self.config_folder_select_button)

            self.local_folder_row.addWidget(self.local_folder_open_button)
            self.local_folder_row.addWidget(self.local_folder_line)
            self.local_folder_row.addWidget(self.local_folder_line_edit_button)
            self.local_folder_row.addWidget(self.local_folder_select_button)

            self.workshop_folder_row.addWidget(self.workshop_folder_open_button)
            self.workshop_folder_row.addWidget(self.workshop_folder_line)
            self.workshop_folder_row.addWidget(self.workshop_folder_line_edit_button)
            self.workshop_folder_row.addWidget(self.workshop_folder_select_button)

            # CONTAINER LAYOUTS INTO BASE LAYOUT
            self.client_settings_frame = QFrame()
            self.client_settings_frame.setObjectName("configLine")
            self.client_settings_frame.setLayout(self.client_settings_row)
            self.game_folder_frame = QFrame()
            self.game_folder_frame.setObjectName("configLine")
            self.game_folder_frame.setLayout(self.game_folder_row)
            self.config_folder_frame = QFrame()
            self.config_folder_frame.setObjectName("configLine")
            self.config_folder_frame.setLayout(self.config_folder_row)
            self.local_folder_frame = QFrame()
            self.local_folder_frame.setObjectName("configLine")
            self.local_folder_frame.setLayout(self.local_folder_row)
            self.workshop_folder_frame = QFrame()
            self.workshop_folder_frame.setObjectName("configLine")
            self.workshop_folder_frame.setLayout(self.workshop_folder_row)

            self._panel.addWidget(self.client_settings_frame)
            self._panel.addWidget(self.game_folder_frame)
            self._panel.addWidget(self.config_folder_frame)
            self._panel.addWidget(self.local_folder_frame)
            self._panel.addWidget(self.workshop_folder_frame)

            # INITIALIZE WIDGETS / FEATURES
            self._initialize_settings_panel()
            self._initialize_storage()

            # SIGNALS AND SLOTS
            self.check_for_updates_action.toggled.connect(self._check_updates_toggle)
            self.game_folder_line.textChanged.connect(
                partial(self.__handle_line_edit, line="game")
            )
            self.config_folder_line.textChanged.connect(
                partial(self.__handle_line_edit, line="config")
            )
            self.local_folder_line.textChanged.connect(
                partial(self.__handle_line_edit, line="local")
            )
            self.workshop_folder_line.textChanged.connect(
                partial(self.__handle_line_edit, line="workshop")
            )
            self.settings_panel.clear_paths_signal.connect(
                self.delete_all_paths_data
            )  # Actions delete_all_paths_data

            # General Preferences
            self.settings_panel.logger_debug_checkbox.setChecked(self.debug_mode)
            self.settings_panel.watchdog_checkbox.setChecked(self.watchdog_toggle)
            self.settings_panel.mod_type_filter_checkbox.setChecked(
                self.mod_type_filter_toggle
            )
            self.settings_panel.duplicate_mods_checkbox.setChecked(
                self.duplicate_mods_warning_toggle
            )
            self.settings_panel.steam_mods_update_checkbox.setChecked(
                self.steam_mods_update_check_toggle
            )
            self.settings_panel.try_download_missing_mods_checkbox.setChecked(
                self.try_download_missing_mods_toggle
            )

            # DQ GetAppDependencies
            self.settings_panel.build_steam_database_dlc_data_checkbox.setChecked(
                self.build_steam_database_dlc_data_toggle
            )

            # DB Builder update toggle
            self.settings_panel.build_steam_database_update_checkbox.setChecked(
                self.build_steam_database_update_toggle
            )

            # SteamCMD
            self.settings_panel.steamcmd_validate_downloads_checkbox.setChecked(
                self.steamcmd_validate_downloads_toggle
            )

            # todds
            self.settings_panel.todds_active_mods_target_checkbox.setChecked(
                self.todds_active_mods_target_toggle
            )
            self.settings_panel.todds_dry_run_checkbox.setChecked(
                self.todds_dry_run_toggle
            )
            self.settings_panel.todds_overwrite_checkbox.setChecked(
                self.todds_overwrite_toggle
            )

            logger.debug("Finished GameConfiguration initialization")
            self.initialized = True

    @classmethod
    def instance(cls, *args: Any, **kwargs: Any) -> "GameConfiguration":
        if cls._instance is None:
            cls._instance = cls(*args, **kwargs)
        elif args or kwargs:
            raise ValueError("GameConfiguration instance has already been initialized.")
        return cls._instance

    def __handle_line_edit(self, path: str, line: str) -> None:
        self._update_persistent_storage({f"{line}_folder": path})

    def __toggle_folder_rows(self) -> None:
        self.show_folder_rows = not self.show_folder_rows
        self.game_folder_frame.setVisible(self.show_folder_rows)
        self.config_folder_frame.setVisible(self.show_folder_rows)
        self.local_folder_frame.setVisible(self.show_folder_rows)
        self.workshop_folder_frame.setVisible(self.show_folder_rows)
        if self.show_folder_rows:
            self.hide_show_folder_rows_button.setText("Hide paths")
        else:
            self.hide_show_folder_rows_button.setText("Show paths")
        self._update_persistent_storage(
            settings={"show_folder_rows": self.show_folder_rows}
        )

    def __toggle_line_editable(self, folder_line: str):
        # Determine which line to toggle
        if folder_line == "game":
            line = self.game_folder_line
            button = self.game_folder_line_edit_button
        elif folder_line == "config":
            line = self.config_folder_line
            button = self.config_folder_line_edit_button
        elif folder_line == "local":
            line = self.local_folder_line
            button = self.local_folder_line_edit_button
        elif folder_line == "workshop":
            line = self.workshop_folder_line
            button = self.workshop_folder_line_edit_button
        # Toggle the line's editability
        if line.isReadOnly():
            line.setReadOnly(False)
            line.setClearButtonEnabled(True)
            line.findChild(QToolButton).setEnabled(True)
            button.setIcon(QIcon(self.unlock_icon_path).pixmap(QSize(20, 20)))
        else:
            line.setReadOnly(True)
            line.setClearButtonEnabled(True)
            line.findChild(QToolButton).setEnabled(True)
            button.setIcon(QIcon(self.lock_icon_path).pixmap(QSize(20, 20)))

    @property
    def panel(self) -> QVBoxLayout:
        return self._panel

    def _check_updates_toggle(self) -> None:
        self._update_persistent_storage(
            settings={
                "check_for_update_startup": self.check_for_updates_action.isChecked()
            }
        )

    def _initialize_settings_panel(self) -> None:
        """
        Initializes the app's settings pop up dialog, but does
        not show it. The settings panel allows the user to
        tweak certain settings of RimSort, like which sorting
        algorithm to use, or what theme to use.
        Window modality is set so the user cannot interact with
        the rest of the application while the settings panel is open.
        """
        self.settings_panel = SettingsPanel(self.storage_path)
        self.settings_panel.setWindowModality(Qt.ApplicationModal)
        self.settings_panel.finished.connect(self._on_settings_close)

    def _initialize_storage(self) -> None:
        """
        Initialize the app's storage feature.
        If the storage path or settings.json file do not exist,
        create them. If they do exist, set the path widgets
        to have paths written on the settings.json.
        """
        logger.info("Initializing storage")
        logger.info(f"Determined storage path: {self.storage_path}")
        # Always check for storage path, create in OS-specific "app data" if it doesn't exist
        if not os.path.exists(self.storage_path):
            logger.info(f"Storage path [{self.storage_path}] does not exist")
            information = (
                "It looks like you may be running RimSort for the first time! RimSort stores some client "
                + f"information in this directory:\n[{self.storage_path}].\n"
                + "It doesn't look like this directory exists, so we'll make it for you now."
            )
            show_information(
                title="Welcome", text="Welcome to RimSort!", information=information
            )
            logger.info("Making storage directory")
            os.makedirs(self.storage_path)
        # Always check for dbs/userRules.json path, create if it doesn't exist
        self.dbs_path = str(Path(os.path.join(self.storage_path, "dbs")).resolve())
        self.user_rules_file_path = str(
            Path(os.path.join(self.dbs_path, "userRules.json")).resolve()
        )
        logger.info(f"Determined dbs path: {self.dbs_path}")
        if not os.path.exists(self.dbs_path):
            os.makedirs(self.dbs_path)
        if not os.path.exists(self.user_rules_file_path):
            initial_rules_db = DEFAULT_USER_RULES
            with open(self.user_rules_file_path, "w", encoding="utf-8") as output:
                json.dump(initial_rules_db, output, indent=4)
        # Always check for settings path, create with defaults if it doesn't exist
        settings_path = str(
            Path(os.path.join(self.storage_path, "settings.json")).resolve()
        )
        logger.info(f"Determined settings file path: {settings_path}")
        if not os.path.exists(settings_path):
            logger.info(f"Settings file does not exist!")
            # Create a new empty settings.json file
            default_settings: dict[str, Any] = DEFAULT_SETTINGS
            default_settings["external_steam_metadata_file_path"] = str(
                Path(
                    os.path.join(
                        self.storage_path,
                        default_settings["external_steam_metadata_file_path"],
                    )
                ).resolve()
            )
            default_settings["external_community_rules_file_path"] = str(
                Path(
                    os.path.join(
                        self.storage_path,
                        default_settings["external_community_rules_file_path"],
                    )
                ).resolve()
            )
            default_settings["steamcmd_install_path"] = self.storage_path
            json_object = json.dumps(default_settings, indent=4)
            logger.info(f"Writing default settings to: {settings_path}")
            with open(settings_path, "w", encoding="utf-8") as outfile:
                outfile.write(json_object)
        # RimSort depends on this settings.json file existing.
        # This should automatically be prepopulated with defaults above, or from user configuration.
        logger.info(f"Settings file exists!")
        with open(settings_path) as infile:
            settings_data = json.load(infile)
            logger.debug("Loaded JSON from file!")

            # Hide/show folder rows
            if settings_data.get("show_folder_rows"):
                self.show_folder_rows = settings_data["show_folder_rows"]

            # Update check
            if settings_data.get("check_for_update_startup"):
                self.check_for_updates_action.setChecked(
                    settings_data["check_for_update_startup"]
                )

            # Game configuration paths
            if settings_data.get("game_folder"):
                game_folder_path = settings_data["game_folder"]
                if os.path.exists(game_folder_path):
                    self.game_folder_line.setText(game_folder_path)
                else:
                    logger.warning(
                        f"The game folder that was loaded does not exist: {game_folder_path}"
                    )
            if settings_data.get("config_folder"):
                config_folder_path = settings_data["config_folder"]
                if os.path.exists(config_folder_path):
                    self.config_folder_line.setText(config_folder_path)
                else:
                    logger.warning(
                        f"The config folder that was loaded does not exist: {config_folder_path}"
                    )
            if settings_data.get("workshop_folder"):
                workshop_folder_path = settings_data["workshop_folder"]
                if os.path.exists(workshop_folder_path):
                    self.workshop_folder_line.setText(workshop_folder_path)
                else:
                    logger.warning(
                        f"The workshop folder that was loaded does not exist: {workshop_folder_path}"
                    )
            if settings_data.get("local_folder"):
                local_folder_path = settings_data["local_folder"]
                if os.path.exists(local_folder_path):
                    self.local_folder_line.setText(local_folder_path)
                else:
                    logger.warning(
                        f"The local folder that was loaded does not exist: {local_folder_path}"
                    )

            # general
            if settings_data.get("watchdog_toggle"):
                self.watchdog_toggle = settings_data["watchdog_toggle"]
            if settings_data.get("mod_type_filter_toggle"):
                self.mod_type_filter_toggle = settings_data["mod_type_filter_toggle"]
            if settings_data.get("duplicate_mods_warning"):
                self.duplicate_mods_warning_toggle = settings_data[
                    "duplicate_mods_warning"
                ]
            if settings_data.get("steam_mods_update_check"):
                self.steam_mods_update_check_toggle = settings_data[
                    "steam_mods_update_check"
                ]
            if settings_data.get("try_download_missing_mods"):
                self.try_download_missing_mods_toggle = settings_data[
                    "try_download_missing_mods"
                ]

            # sorting algorithm
            if settings_data.get("sorting_algorithm"):
                self.settings_panel.sorting_algorithm_cb.setCurrentText(
                    settings_data["sorting_algorithm"]
                )

            # metadata
            if settings_data.get("external_steam_metadata_file_path"):
                self.steam_db_file_path = settings_data[
                    "external_steam_metadata_file_path"
                ]
            if settings_data.get("external_steam_metadata_repo"):
                self.steam_db_repo = settings_data["external_steam_metadata_repo"]
            if settings_data.get("external_steam_metadata_source"):
                self.settings_panel.external_steam_metadata_cb.setCurrentText(
                    settings_data["external_steam_metadata_source"]
                )
            if settings_data.get("external_community_rules_file_path"):
                self.community_rules_file_path = settings_data[
                    "external_community_rules_file_path"
                ]
            if settings_data.get("external_community_rules_repo"):
                self.community_rules_repo = settings_data[
                    "external_community_rules_repo"
                ]
            if settings_data.get("external_community_rules_metadata_source"):
                self.settings_panel.external_community_rules_metadata_cb.setCurrentText(
                    settings_data["external_community_rules_metadata_source"]
                )

            # game args
            if settings_data.get("runArgs"):
                self.run_arguments = settings_data["runArgs"]

            # db builder
            if settings_data.get("db_builder_include"):
                self.db_builder_include = settings_data["db_builder_include"]
            if self.db_builder_include == "no_local":
                self.settings_panel.build_steam_database_include_cb.setCurrentText(
                    "No local data"
                )
            if self.db_builder_include == "all_mods":
                self.settings_panel.build_steam_database_include_cb.setCurrentText(
                    "All Mods"
                )
            if settings_data.get("build_steam_database_dlc_data"):
                self.build_steam_database_dlc_data_toggle = settings_data[
                    "build_steam_database_dlc_data"
                ]
            if settings_data.get("build_steam_database_update_toggle"):
                self.build_steam_database_update_toggle = settings_data[
                    "build_steam_database_update_toggle"
                ]
            if settings_data.get("database_expiry"):
                self.database_expiry = settings_data["database_expiry"]
            if settings_data.get("steam_apikey"):
                self.steam_apikey = settings_data["steam_apikey"]

            # github
            if settings_data.get("github_username"):
                self.github_username = settings_data["github_username"]
            if settings_data.get("github_token"):
                self.github_token = settings_data["github_token"]

            # steamcmd
            if settings_data.get("steamcmd_validate_downloads"):
                self.steamcmd_validate_downloads_toggle = settings_data[
                    "steamcmd_validate_downloads"
                ]
            if settings_data.get("steamcmd_install_path"):
                self.steamcmd_install_path = settings_data["steamcmd_install_path"]
            if not os.path.exists(self.steamcmd_install_path):
                logger.warning(
                    f"Configured steamcmd prefix does not exist. Creating new steamcmd prefix at: {self.steamcmd_install_path}"
                )  # This shouldn't be happening, but we check it anyways.
                os.makedirs(self.steamcmd_install_path)

            # todds
            if settings_data.get("todds_preset"):
                self.todds_preset = settings_data["todds_preset"]
            if self.todds_preset == "low":
                self.settings_panel.todds_presets_cb.setCurrentText(
                    "Optimized for VRAM (lesser graphics cards, faster encoding)"
                )
            if self.todds_preset == "medium":
                self.settings_panel.todds_presets_cb.setCurrentText(
                    "Default quality (recommended for RimWorld, slower encoding)"
                )
            if self.todds_preset == "high":
                self.settings_panel.todds_presets_cb.setCurrentText(
                    "High quality (for texture enthusiasts, slowest encode time)"
                )
            if settings_data.get("todds_active_mods_target"):
                self.todds_active_mods_target_toggle = settings_data[
                    "todds_active_mods_target"
                ]
            if settings_data.get("todds_dry_run"):
                self.todds_dry_run_toggle = settings_data["todds_dry_run"]
            if settings_data.get("todds_overwrite"):
                self.todds_overwrite_toggle = settings_data["todds_overwrite"]

        logger.info("Finished storage initialization")

    def _on_settings_close(self) -> None:
        logger.info(
            "Settings panel closed, updating persistent storage for these options..."
        )

        # Close the window
        self.settings_panel.close()

        # Determine configurations
        # watchdog toggle
        if self.settings_panel.watchdog_checkbox.isChecked():
            self.watchdog_toggle = True
        else:
            self.watchdog_toggle = False
        # mod type filter toggle mods toggle
        if self.settings_panel.mod_type_filter_checkbox.isChecked():
            self.mod_type_filter_toggle = True
        else:
            self.mod_type_filter_toggle = False
        # duplicate mods check toggle
        if self.settings_panel.duplicate_mods_checkbox.isChecked():
            self.duplicate_mods_warning_toggle = True
        else:
            self.duplicate_mods_warning_toggle = False
        # steam mods update check toggle
        if self.settings_panel.steam_mods_update_checkbox.isChecked():
            self.steam_mods_update_check_toggle = True
        else:
            self.steam_mods_update_check_toggle = False
        # missing mods download toggle
        if self.settings_panel.try_download_missing_mods_checkbox.isChecked():
            self.try_download_missing_mods_toggle = True
        else:
            self.try_download_missing_mods_toggle = False

        # db builder mode
        if (
            "No local data"
            in self.settings_panel.build_steam_database_include_cb.currentText()
        ):
            self.db_builder_include = "no_local"
        elif (
            "All Mods"
            in self.settings_panel.build_steam_database_include_cb.currentText()
        ):
            self.db_builder_include = "all_mods"
        # dq getappdependencies toggle
        if self.settings_panel.build_steam_database_dlc_data_checkbox.isChecked():
            self.build_steam_database_dlc_data_toggle = True
        else:
            self.build_steam_database_dlc_data_toggle = False
        # db builder update toggle
        if self.settings_panel.build_steam_database_update_checkbox.isChecked():
            self.build_steam_database_update_toggle = True
        else:
            self.build_steam_database_update_toggle = False

        # steamcmd validate downloads toggle
        if self.settings_panel.steamcmd_validate_downloads_checkbox.isChecked():
            self.steamcmd_validate_downloads_toggle = True
        else:
            self.steamcmd_validate_downloads_toggle = False

        # todds preset
        if "Optimized for VRAM" in self.settings_panel.todds_presets_cb.currentText():
            self.todds_preset = "low"
        elif "Default quality" in self.settings_panel.todds_presets_cb.currentText():
            self.todds_preset = "medium"
        elif "High quality" in self.settings_panel.todds_presets_cb.currentText():
            self.todds_preset = "high"
        # todds active mods target
        if self.settings_panel.todds_active_mods_target_checkbox.isChecked():
            self.todds_active_mods_target_toggle = True
        else:
            self.todds_active_mods_target_toggle = False
        # todds dry run
        if self.settings_panel.todds_dry_run_checkbox.isChecked():
            self.todds_dry_run_toggle = True
        else:
            self.todds_dry_run_toggle = False
        # todds overwrite textures
        if self.settings_panel.todds_overwrite_checkbox.isChecked():
            self.todds_overwrite_toggle = True
        else:
            self.todds_overwrite_toggle = False

        # Update settings.json
        self._update_persistent_storage(
            {
                "build_steam_database_dlc_data": self.build_steam_database_dlc_data_toggle,
                "build_steam_database_update_toggle": self.build_steam_database_update_toggle,
                "mod_type_filter_toggle": self.mod_type_filter_toggle,
                "db_builder_include": self.db_builder_include,
                "duplicate_mods_warning": self.duplicate_mods_warning_toggle,
                "external_steam_metadata_source": self.settings_panel.external_steam_metadata_cb.currentText(),
                "external_community_rules_metadata_source": self.settings_panel.external_community_rules_metadata_cb.currentText(),
                "sorting_algorithm": self.settings_panel.sorting_algorithm_cb.currentText(),
                "steam_mods_update_check": self.steam_mods_update_check_toggle,
                "steamcmd_validate_downloads": self.steamcmd_validate_downloads_toggle,
                "try_download_missing_mods": self.try_download_missing_mods_toggle,
                "todds_active_mods_target": self.todds_active_mods_target_toggle,
                "todds_dry_run": self.todds_dry_run_toggle,
                "todds_overwrite": self.todds_overwrite_toggle,
                "todds_preset": self.todds_preset,
                "watchdog_toggle": self.watchdog_toggle,
            }
        )
        # Update mod type filter toggle
        self.configuration_signal.emit("update_mod_type_filter_toggle")
        # Update SteamCMD validate toggle
        self.configuration_signal.emit("update_steamcmd_validate_toggle")

    def _open_settings_panel(self) -> None:
        """
        Opens the settings panel (as a modal window), blocking
        access to the rest of the application until it is closed.
        Do NOT use exec here: https://doc.qt.io/qt-6/qdialog.html#exec
        For some reason, open() does not work for making this a modal
        window.
        """
        logger.info("USER ACTION: opening settings panel")
        self.settings_panel.show()

    def _update_persistent_storage(self, settings: Dict[str, Any]) -> None:
        """
        Given a key and value, write this key and value to the
        persistent settings.json.

        :param key: key to use
        :param value: value to replace
        """
        logger.info("Updating persistent storage")
        settings_path = str(
            Path(os.path.join(self.storage_path, "settings.json")).resolve()
        )
        logger.info(f"Generated settings.json path: {settings_path}")
        if os.path.exists(settings_path):
            logger.info("settings.json exists, opening to write")
            with open(settings_path) as infile:
                settings_data = json.load(infile)
                settings_data.update(settings)
                json_object = json.dumps(settings_data, indent=4)
                with open(settings_path, "w", encoding="utf-8") as outfile:
                    outfile.write(json_object)
                    logger.info("JSON data written")
        else:
            logger.error(
                "settings.json does not exist despite already running _initialize_storage...?!"
            )

    # PATHS

    def autodetect_paths_by_platform(self) -> None:
        """
        This function tries to autodetect Rimworld paths based on the
        defaults typically found per-platform, and set them in the client.
        """
        logger.info("USER ACTION: starting autodetect paths")
        os_paths = []
        darwin_paths = [
            f"/Users/{getpass.getuser()}/Library/Application Support/Steam/steamapps/common/Rimworld/RimworldMac.app/",
            f"/Users/{getpass.getuser()}/Library/Application Support/Rimworld/Config/",
            f"/Users/{getpass.getuser()}/Library/Application Support/Steam/steamapps/workshop/content/294100/",
        ]
<<<<<<< HEAD
        #If on mac and the steam path doesn't exist, try the default path
        if not(os.path.exists(darwin_paths[0])):
=======
        # If on mac and the steam path doesn't exist, try the default path
        if not (os.path.exists(darwin_paths[0])):
>>>>>>> d9cf3f6d
            darwin_paths[0] = f"/Applications/RimWorld.app/"
        if os.path.exists("{expanduser('~')}/.steam/debian-installation"):
            linux_paths = [
                f"{expanduser('~')}/.steam/debian-installation/steamapps/common/RimWorld",
                f"{expanduser('~')}/.config/unity3d/Ludeon Studios/RimWorld by Ludeon Studios/Config",
                f"{expanduser('~')}/.steam/debian-installation/steamapps/workshop/content/294100",
            ]
        else:
            linux_paths = [  # TODO detect the path and not having hardcoded thing
                f"{expanduser('~')}/.steam/steam/steamapps/common/RimWorld",
                f"{expanduser('~')}/.config/unity3d/Ludeon Studios/RimWorld by Ludeon Studios/Config",
                f"{expanduser('~')}/.steam/steam/steamapps/workshop/content/294100",
            ]
        windows_paths = [
            str(
                Path(
                    os.path.join(
                        "C:" + os.sep,
                        "Program Files (x86)",
                        "Steam",
                        "steamapps",
                        "common",
                        "Rimworld",
                    )
                ).resolve()
            ),
            str(
                Path(
                    os.path.join(
                        "C:" + os.sep,
                        "Users",
                        getpass.getuser(),
                        "AppData",
                        "LocalLow",
                        "Ludeon Studios",
                        "RimWorld by Ludeon Studios",
                        "Config",
                    )
                ).resolve()
            ),
            str(
                Path(
                    os.path.join(
                        "C:" + os.sep,
                        "Program Files (x86)",
                        "Steam",
                        "steamapps",
                        "workshop",
                        "content",
                        "294100",
                    )
                ).resolve()
            ),
        ]

        if self.system_name == "Darwin":
            os_paths = darwin_paths
            logger.info(f"Running on MacOS with the following paths: {os_paths}")
        elif self.system_name == "Linux":
            os_paths = linux_paths
            logger.info(f"Running on Linux with the following paths: {os_paths}")
        elif self.system_name == "Windows":
            os_paths = windows_paths
            logger.info(f"Running on Windows with the following paths: {os_paths}")
        else:
            logger.error("Attempting to autodetect paths on an unknown system.")

        # If the game folder exists...
        if os.path.exists(os_paths[0]):
            logger.info(f"Autodetected game folder path exists: {os_paths[0]}")
            if not self.game_folder_line.text():
                logger.info(
                    "No value set currently for game folder. Overwriting with autodetected path"
                )
                self.game_folder_line.setText(os_paths[0])
                self._update_persistent_storage({"game_folder": os_paths[0]})
            else:
                logger.info("Value already set for game folder. Passing")
        else:
            logger.warning(
                f"Autodetected game folder path does not exist: {os_paths[0]}"
            )

        # If the config folder exists...
        if os.path.exists(os_paths[1]):
            logger.info(f"Autodetected config folder path exists: {os_paths[1]}")
            if not self.config_folder_line.text():
                logger.info(
                    "No value set currently for config folder. Overwriting with autodetected path"
                )
                self.config_folder_line.setText(os_paths[1])
                self._update_persistent_storage({"config_folder": os_paths[1]})
            else:
                logger.info("Value already set for config folder. Passing")
        else:
            logger.warning(
                f"Autodetected config folder path does not exist: {os_paths[1]}"
            )

        # If the workshop folder exists
        if os.path.exists(os_paths[2]):
            logger.info(f"Autodetected workshop folder path exists: {os_paths[2]}")
            if not self.workshop_folder_line.text():
                logger.info(
                    "No value set currently for workshop folder. Overwriting with autodetected path"
                )
                self.workshop_folder_line.setText(os_paths[2])
                self._update_persistent_storage({"workshop_folder": os_paths[2]})
            else:
                logger.info("Value already set for workshop folder. Passing")
        else:
            logger.warning(
                f"Autodetected workshop folder path does not exist: {os_paths[2]}"
            )

        # Checking for an existing Rimworld/Mods folder
        rimworld_mods_path = ""
        if self.system_name == "Darwin":
<<<<<<< HEAD
            rimworld_mods_path = str(
                Path(os.path.join(os_paths[0], "Mods")).resolve()
            )
=======
            rimworld_mods_path = str(Path(os.path.join(os_paths[0], "Mods")).resolve())
>>>>>>> d9cf3f6d
        else:
            rimworld_mods_path = str(Path(os.path.join(os_paths[0], "Mods")).resolve())
        if os.path.exists(rimworld_mods_path):
            logger.info(
                f"Autodetected local mods folder path exists: {rimworld_mods_path}"
            )
            if not self.local_folder_line.text():
                logger.info(
                    "No value set currently for local mods folder. Overwriting with autodetected path"
                )
                self.local_folder_line.setText(rimworld_mods_path)
                self._update_persistent_storage({"local_folder": rimworld_mods_path})
            else:
                logger.info("Value already set for local mods folder. Passing")
        else:
            logger.warning(
                f"Autodetected game folder path does not exist: {rimworld_mods_path}"
            )

    def check_if_essential_paths_are_set(self) -> bool:
        """
        When the user starts the app for the first time, none
        of the paths will be set. We should check for this and
        not throw a fatal error trying to load mods until the
        user has had a chance to set paths.
        """
        game_folder_path = self.game_folder_line.text()
        config_folder_path = self.config_folder_line.text()
        logger.debug(f"Game folder: {game_folder_path}")
        logger.debug(f"Config folder: {config_folder_path}")
        if not game_folder_path or not config_folder_path:
            logger.warning("Essential path(s) not set!")
            show_warning(
                text="Essential path(s) not set!",
                information=(
                    "RimSort requires, at the minimum, for the game install folder and the "
                    "config folder paths to be set. Please set both these either manually "
                    "or by using the AutoDetect functionality."
                ),
            )
            return False
        if not os.path.exists(game_folder_path) or not os.path.exists(
            config_folder_path
        ):
            logger.warning("Essential path(s) invalid!")
            show_warning(
                text="Essential path(s) are invalid!",
                information=(
                    "RimSort has detected that the game install folder path or the "
                    "config folder path is invalid. Please check that both of these path(s) "
                    "reference folders that actually exist at the specified location."
                ),
            )
            return False
        logger.info("Essential paths set!")
        return True

    def clear_game_folder_line(self) -> None:
        logger.info("USER ACTION: clear game folder line")
        self._update_persistent_storage({"game_folder": ""})
        self.game_folder_line.setText("")

    def clear_config_folder_line(self) -> None:
        logger.info("USER ACTION: clear config folder line")
        self._update_persistent_storage({"config_folder": ""})
        self.config_folder_line.setText("")

    def clear_workshop_folder_line(self) -> None:
        logger.info("USER ACTION: clear workshop folder line")
        self._update_persistent_storage({"workshop_folder": ""})
        self.workshop_folder_line.setText("")

    def clear_local_folder_line(self) -> None:
        logger.info("USER ACTION: clear local folder line")
        self._update_persistent_storage({"local_folder": ""})
        self.local_folder_line.setText("")

    def delete_all_paths_data(self) -> None:
        logger.info("USER ACTION: clear all paths")
        folders = ["workshop_folder", "game_folder", "config_folder", "local_folder"]
        # Update storage to remove all paths data
        self._update_persistent_storage({folder: "" for folder in folders})

        # Visually delete paths data
        self.game_folder_line.setText("")
        self.config_folder_line.setText("")
        self.workshop_folder_line.setText("")
        self.local_folder_line.setText("")
        self.game_version_line.setText("")

    def open_directory(self, callable: Any) -> None:
        """
        This slot is called when the user presses any of the left-side
        game configuration buttons to open up corresponding folders.

        :param callable: function to get the corresponding folder path
        """
        logger.info("USER ACTION: open directory with callable")
        path = callable()
        logger.info(f"Directory callable resolved to: {path}")
        if os.path.exists(path):
            if os.path.isfile(path) or path.endswith(".app"):
                logger.info("Opening parent directory of file or MacOS app")
                platform_specific_open(os.path.dirname(path))
            else:
                logger.info("Opening directory")
                platform_specific_open(path)
        else:
            logger.warning(f"The path {path} does not exist")
            show_warning(
                text="Could not open invalid path",
                information=(
                    f"The path [{path}] you are trying to open does not exist. Has the "
                    "folder been deleted or moved? Try re-setting the path with the button "
                    "on the right or using the AutoDetect Paths functionality."
                ),
            )

    def set_game_exe_folder(self) -> None:
        """
        Open a file dialog to allow the user to select the game executable.
        """
        logger.info("USER ACTION: set the game install folder")
        start_dir = ""
        if self.game_folder_line.text():
            possible_dir = self.game_folder_line.text()
            if os.path.exists(possible_dir):
                start_dir = possible_dir
<<<<<<< HEAD
        if (self.system_name == "Darwin"):
=======
        if self.system_name == "Darwin":
>>>>>>> d9cf3f6d
            game_exe_folder_path = os.path.normpath(
                show_dialogue_file(
                    mode="open", caption="Select Game App", _dir=start_dir
                )
            )
        else:
            game_exe_folder_path = os.path.normpath(
                show_dialogue_file(
                    mode="open_dir", caption="Select Game Folder", _dir=start_dir
                )
            )
        logger.info(f"Selected path: {game_exe_folder_path}")
        if game_exe_folder_path and game_exe_folder_path != ".":
            logger.info(
                f"Game install folder chosen. Setting UI and updating storage: {game_exe_folder_path}"
            )
            self.game_folder_line.setText(game_exe_folder_path)
        else:
            logger.info("USER ACTION: pressed cancel, passing")

    def set_config_folder(self) -> None:
        """
        Open a file dialog to allow the user to select the ModsConfig.xml directory.
        """
        logger.info("USER ACTION: set the ModsConfig.xml folder")
        start_dir = ""
        if self.config_folder_line.text():
            possible_dir = self.config_folder_line.text()
            if os.path.exists(possible_dir):
                start_dir = possible_dir
        config_folder_path = os.path.normpath(
            show_dialogue_file(
                mode="open_dir", caption="Select Mods Config Folder", _dir=start_dir
            )
        )
        logger.info(f"Selected path: {config_folder_path}")
        if config_folder_path and config_folder_path != ".":
            logger.info(
                f"ModsConfig.xml folder chosen. Setting UI and updating storage: {config_folder_path}"
            )
            self.config_folder_line.setText(config_folder_path)
        else:
            logger.debug("USER ACTION: pressed cancel, passing")

    def set_local_folder(self) -> None:
        """
        Open a file dialog to allow the user to select a directory
        to set as the local mods folder.
        """
        logger.info("USER ACTION: set the local mods folder")
        start_dir = ""
        if self.local_folder_line.text():
            possible_dir = self.local_folder_line.text()
            if os.path.exists(possible_dir):
<<<<<<< HEAD
                start_dir = possible_dir       
        if (self.system_name == "Darwin"):
=======
                start_dir = possible_dir
        if self.system_name == "Darwin":
>>>>>>> d9cf3f6d
            # On Mac it need too many hoops to jump through to select the mods dir
            # Instead we ask the user to select the app and we append the mods dir to the path as needed
            local_path = os.path.join(
                os.path.normpath(
<<<<<<< HEAD
                show_dialogue_file(
                    mode="open", caption="Select Game App", _dir=start_dir
                )), "Mods"
            )      
=======
                    show_dialogue_file(
                        mode="open", caption="Select Game App", _dir=start_dir
                    )
                ),
                "Mods",
            )
>>>>>>> d9cf3f6d
        else:
            local_path = os.path.normpath(
                show_dialogue_file(
                    mode="open_dir", caption="Select Local Mods Folder", _dir=start_dir
                )
            )
        logger.info(f"Selected path: {local_path}")
        if local_path and local_path != ".":
            logger.info(
                f"Local mods folder chosen. Setting UI and updating storage: {local_path}"
            )
            self.local_folder_line.setText(local_path)
        else:
            logger.debug("USER ACTION: pressed cancel, passing")

    def set_workshop_folder(self) -> None:
        """
        Open a file dialog to allow the user to select a directory
        to set as the workshop folder.
        """
        logger.info("USER ACTION: set the workshop folder")
        start_dir = ""
        if self.workshop_folder_line.text():
            possible_dir = self.workshop_folder_line.text()
            if os.path.exists(possible_dir):
                start_dir = possible_dir
        workshop_path = show_dialogue_file(
            mode="open_dir", caption="Select Workshop Folder", _dir=start_dir
        )
        logger.info(f"Selected path: {workshop_path}")
        if workshop_path and workshop_path != ".":
            logger.info(
                f"Workshop folder chosen. Setting UI and updating storage: {workshop_path}"
            )
            self.workshop_folder_line.setText(workshop_path)
        else:
            logger.debug("USER ACTION: pressed cancel, passing")

    def checkForUpdateBtnContextMenuEvent(self, point: QPoint) -> None:
        contextMenu = QMenu()  # Check for update context menu event
        contextMenu.addAction(
            self.check_for_updates_action
        )  # check for update on startup
        action = contextMenu.exec_(self.check_for_updates_button.mapToGlobal(point))<|MERGE_RESOLUTION|>--- conflicted
+++ resolved
@@ -57,233 +57,6 @@
         """
         if not hasattr(self, "initialized"):
             super(GameConfiguration, self).__init__()
-
-<<<<<<< HEAD
-        self.debug_mode = debug_mode
-        self.system_name = platform.system()
-
-        self.storage_path = QStandardPaths.writableLocation(
-            QStandardPaths.AppLocalDataLocation
-        )
-        self.dbs_path = "."
-        self.lock_icon_path = str(
-            Path(os.path.join(os.path.dirname(__file__), "../data/lock.png")).resolve()
-        )
-        self.unlock_icon_path = str(
-            Path(
-                os.path.join(os.path.dirname(__file__), "../data/unlock.png")
-            ).resolve()
-        )
-        self.show_folder_rows = False
-
-        # RUN ARGUMENTS
-        self.run_arguments = []
-
-        # GITHUB IDENTITY
-        self.github_username = ""
-        self.github_token = ""
-
-        # DB FILE PATHS
-        self.steam_db_file_path = ""
-        self.community_rules_file_path = ""
-
-        # DB REPOS
-        self.steam_db_repo = ""
-        self.community_rules_repo = ""
-
-        # STEAM APIKEY
-        self.steam_apikey = ""
-
-        # DATABASE EXPIRY
-        self.database_expiry = 604800
-
-        # WATCHDOG TOGGLE
-        self.watchdog_toggle = False
-
-        # MOD TYPE FILTER MODS TOGGLE
-        self.mod_type_filter_toggle = False
-
-        # DUPE MODS WARNING TOGGLE
-        self.duplicate_mods_warning_toggle = False
-
-        # STEAM MODS UPDATE CHECK TOGGLE
-        self.steam_mods_update_check_toggle = False
-
-        # TRY TO DOWNLOAD MISSING MODS TOGGLE
-        self.try_download_missing_mods_toggle = False
-
-        # DB BUILDER MODE
-        self.db_builder_include = "all_mods"
-
-        # DQ GETAPPDEPENDENCIES TOGGLE
-        self.build_steam_database_dlc_data_toggle = False
-
-        # DB BUILDER UPDATE TOGGLE
-        self.build_steam_database_update_toggle = False
-
-        # STEAMCMD INSTALL PATH
-        self.steamcmd_install_path = ""
-
-        # STEAMCMD VALIDATE DOWNLOADS TOGGLE
-        self.steamcmd_validate_downloads_toggle = False
-
-        # TODDS PRESET
-        self.todds_preset = "medium"
-
-        # TODDS ACTIVE MODS TARGET TOGGLE
-        self.todds_active_mods_target_toggle = False
-
-        # TODDS DRY RUN TOGGLE
-        self.todds_dry_run_toggle = False
-
-        # TODDS OVERWRITE TOGGLE
-        self.todds_overwrite_toggle = False
-
-        # BASE LAYOUT
-        self._panel = QVBoxLayout()
-        # Represents spacing between edge and layout
-        # Set to 0 on the bottom to maintain consistent spacing to the main content panel
-        self._panel.setContentsMargins(7, 7, 7, 0)
-
-        # CONTAINER LAYOUTS
-        self.client_settings_row = QHBoxLayout()
-        self.client_settings_row.setContentsMargins(0, 0, 0, 2)
-        self.client_settings_row.setSpacing(0)
-        self.game_folder_row = QHBoxLayout()
-        self.game_folder_row.setContentsMargins(0, 0, 0, 2)
-        self.game_folder_row.setSpacing(0)
-        self.config_folder_row = QHBoxLayout()
-        self.config_folder_row.setContentsMargins(0, 0, 0, 2)
-        self.config_folder_row.setSpacing(0)
-        self.workshop_folder_row = QHBoxLayout()
-        self.workshop_folder_row.setContentsMargins(0, 0, 0, 2)
-        self.workshop_folder_row.setSpacing(0)
-        self.local_folder_row = QHBoxLayout()
-        self.local_folder_row.setContentsMargins(0, 0, 0, 0)
-        self.local_folder_row.setSpacing(0)
-
-        # INSTANTIATE WIDGETS
-        self.auto_detect_paths_button = QPushButton("Autodetect paths")
-        self.auto_detect_paths_button.clicked.connect(self.autodetect_paths_by_platform)
-        self.auto_detect_paths_button.setObjectName("LeftButton")
-        self.client_settings_button = QPushButton("Settings")
-        self.client_settings_button.clicked.connect(self._open_settings_panel)
-        self.client_settings_button.setObjectName("LeftButton")
-        self.hide_show_folder_rows_button = QPushButton()
-        self.hide_show_folder_rows_button.clicked.connect(self.__toggle_folder_rows)
-        self.check_for_updates_action = QAction("Check for update on startup")
-        self.check_for_updates_action.setCheckable(True)
-        self.check_for_updates_button = QPushButton("Check for update")
-        self.check_for_updates_button.setToolTip(
-            "Right-click to configure automatic update check"
-        )
-        self.check_for_updates_button.clicked.connect(
-            partial(self.configuration_signal.emit, "check_for_update")
-        )
-        self.check_for_updates_button.setObjectName("RightButton")
-        self.check_for_updates_button.setContextMenuPolicy(Qt.CustomContextMenu)
-        self.check_for_updates_button.customContextMenuRequested.connect(
-            self.checkForUpdateBtnContextMenuEvent
-        )
-        self.game_version_label = QLabel("Game version:")
-        self.game_version_label.setObjectName("gameVersion")
-        self.game_version_line = QLineEdit()
-        self.game_version_line.setDisabled(True)
-        self.game_version_line.setPlaceholderText("Unknown")
-        self.wiki_button = QPushButton("Wiki")
-        self.wiki_button.clicked.connect(
-            partial(open_url_browser, "https://github.com/RimSort/RimSort/wiki")
-        )
-        self.wiki_button.setObjectName("RightButton")
-
-
-        if(self.system_name == "Darwin"):
-            self.game_folder_open_button = QPushButton("Game App")
-            self.game_folder_open_button.setToolTip("Open Game Folder")
-        else:
-            self.game_folder_open_button = QPushButton("Game folder")
-            self.game_folder_open_button.setToolTip("Open the game installation directory")
-        self.game_folder_open_button.setObjectName("LeftButton")
-        self.game_folder_line = QLineEdit()
-        self.game_folder_open_button.clicked.connect(
-            partial(self.open_directory, self.game_folder_line.text)
-        )
-        self.game_folder_line.setReadOnly(True)
-        self.game_folder_line.setClearButtonEnabled(True)
-        self.game_folder_line_clear_button = self.game_folder_line.findChild(
-            QToolButton
-        )
-        self.game_folder_line_clear_button.setEnabled(True)
-        self.game_folder_line_clear_button.clicked.connect(self.clear_game_folder_line)
-        self.game_folder_line.setPlaceholderText("Unconfigured")
-        self.game_folder_line.setToolTip(
-            "The game installation directory contains the game executable.\n"
-            "Set the game installation directory with the button on the right."
-        )
-        self.game_folder_line_edit_button = QToolButton()
-        self.game_folder_line_edit_button.setIcon(
-            QIcon(self.lock_icon_path).pixmap(QSize(20, 20))
-        )
-        self.game_folder_line_edit_button.clicked.connect(
-            partial(self.__toggle_line_editable, "game")
-        )
-        self.game_folder_select_button = QPushButton("...")
-        self.game_folder_select_button.clicked.connect(self.set_game_exe_folder)
-        self.game_folder_select_button.setObjectName("RightButton")
-
-        if(self.system_name == "Darwin"):
-            self.game_folder_select_button.setToolTip(
-                "Select the RimWorld game app location"
-            )
-        else:
-            self.game_folder_select_button.setToolTip(
-                "Set the RimWorld game installation directory"
-            )
-
-        self.config_folder_open_button = QPushButton("Config folder")
-        self.config_folder_open_button.setObjectName("LeftButton")
-        self.config_folder_open_button.setToolTip(
-            "Open the RimWorld game configuration directory"
-        )
-        self.config_folder_line = QLineEdit()
-        self.config_folder_open_button.clicked.connect(
-            partial(self.open_directory, self.config_folder_line.text)
-        )
-        self.config_folder_line.setReadOnly(True)
-        self.config_folder_line.setClearButtonEnabled(True)
-        self.config_folder_line_clear_button = self.config_folder_line.findChild(
-            QToolButton
-        )
-        self.config_folder_line_clear_button.setEnabled(True)
-        self.config_folder_line_clear_button.clicked.connect(
-            self.clear_config_folder_line
-        )
-        self.config_folder_line.setPlaceholderText("Unconfigured")
-        self.config_folder_line.setToolTip(
-            "The this directory contains the ModsConfig.xml file, which shows your\n"
-            "active mods and their load order. It may also contain other mod configs."
-            "Set the ModsConfig.xml directory manually with the button on the right."
-        )
-        self.config_folder_line_edit_button = QToolButton()
-        self.config_folder_line_edit_button.setIcon(
-            QIcon(self.lock_icon_path).pixmap(QSize(20, 20))
-        )
-        self.config_folder_line_edit_button.clicked.connect(
-            partial(self.__toggle_line_editable, "config")
-        )
-        self.config_folder_select_button = QPushButton("...")
-        self.config_folder_select_button.clicked.connect(self.set_config_folder)
-        self.config_folder_select_button.setObjectName("RightButton")
-        if(self.system_name == "Darwin"):
-            self.config_folder_select_button.setToolTip(
-                "Select the RimWorld game app location"
-            )
-        else:
-            self.config_folder_select_button.setToolTip(
-                "Set the RimWorld game configuration directory"
-            )
-
-=======
             logger.debug("Initializing GameConfiguration")
 
             self.debug_mode = DEBUG_MODE
@@ -305,7 +78,6 @@
                 ).resolve()
             )
             self.show_folder_rows = False
->>>>>>> d9cf3f6d
 
             # RUN ARGUMENTS
             self.run_arguments = []
@@ -432,7 +204,7 @@
 
             if self.system_name == "Darwin":
                 self.game_folder_open_button = QPushButton("Game App")
-                self.game_folder_open_button.setToolTip("Launch the game")
+                self.game_folder_open_button.setToolTip("Open Game Folder")
             else:
                 self.game_folder_open_button = QPushButton("Game folder")
                 self.game_folder_open_button.setToolTip(
@@ -1186,13 +958,8 @@
             f"/Users/{getpass.getuser()}/Library/Application Support/Rimworld/Config/",
             f"/Users/{getpass.getuser()}/Library/Application Support/Steam/steamapps/workshop/content/294100/",
         ]
-<<<<<<< HEAD
-        #If on mac and the steam path doesn't exist, try the default path
-        if not(os.path.exists(darwin_paths[0])):
-=======
         # If on mac and the steam path doesn't exist, try the default path
         if not (os.path.exists(darwin_paths[0])):
->>>>>>> d9cf3f6d
             darwin_paths[0] = f"/Applications/RimWorld.app/"
         if os.path.exists("{expanduser('~')}/.steam/debian-installation"):
             linux_paths = [
@@ -1311,13 +1078,7 @@
         # Checking for an existing Rimworld/Mods folder
         rimworld_mods_path = ""
         if self.system_name == "Darwin":
-<<<<<<< HEAD
-            rimworld_mods_path = str(
-                Path(os.path.join(os_paths[0], "Mods")).resolve()
-            )
-=======
             rimworld_mods_path = str(Path(os.path.join(os_paths[0], "Mods")).resolve())
->>>>>>> d9cf3f6d
         else:
             rimworld_mods_path = str(Path(os.path.join(os_paths[0], "Mods")).resolve())
         if os.path.exists(rimworld_mods_path):
@@ -1446,11 +1207,7 @@
             possible_dir = self.game_folder_line.text()
             if os.path.exists(possible_dir):
                 start_dir = possible_dir
-<<<<<<< HEAD
-        if (self.system_name == "Darwin"):
-=======
         if self.system_name == "Darwin":
->>>>>>> d9cf3f6d
             game_exe_folder_path = os.path.normpath(
                 show_dialogue_file(
                     mode="open", caption="Select Game App", _dir=start_dir
@@ -1505,30 +1262,18 @@
         if self.local_folder_line.text():
             possible_dir = self.local_folder_line.text()
             if os.path.exists(possible_dir):
-<<<<<<< HEAD
-                start_dir = possible_dir       
-        if (self.system_name == "Darwin"):
-=======
                 start_dir = possible_dir
         if self.system_name == "Darwin":
->>>>>>> d9cf3f6d
             # On Mac it need too many hoops to jump through to select the mods dir
             # Instead we ask the user to select the app and we append the mods dir to the path as needed
             local_path = os.path.join(
                 os.path.normpath(
-<<<<<<< HEAD
-                show_dialogue_file(
-                    mode="open", caption="Select Game App", _dir=start_dir
-                )), "Mods"
-            )      
-=======
                     show_dialogue_file(
                         mode="open", caption="Select Game App", _dir=start_dir
                     )
                 ),
                 "Mods",
             )
->>>>>>> d9cf3f6d
         else:
             local_path = os.path.normpath(
                 show_dialogue_file(
