--- conflicted
+++ resolved
@@ -272,7 +272,6 @@
         game_folder_path = self.get_game_folder_path()
         config_folder_path = self.get_config_folder_path()
         if not game_folder_path or not config_folder_path:
-<<<<<<< HEAD
             logger.warning("One or more paths not set, returning False")
             show_warning(
                 text="Essential Paths not set",
@@ -282,14 +281,10 @@
                     "or using the AutoDetect functionality."
                 ),
             )
-=======
-            logger.info("One or more paths not set, returning False")
->>>>>>> 51be6a87
             return False
         if not os.path.exists(game_folder_path) or not os.path.exists(
             config_folder_path
         ):
-<<<<<<< HEAD
             logger.warning("One or more paths not exists, returning False")
             show_warning(
                 text="Essential Paths are invalid",
@@ -299,9 +294,6 @@
                     "reference actual folders on the disk."
                 ),
             )
-=======
-            logger.info("One or more paths not exists, returning False")
->>>>>>> 51be6a87
             return False
         logger.info("Paths have been set and exist, returning True")
         return True
@@ -382,14 +374,10 @@
                     self.settings_panel.sorting_algorithm_cb.setCurrentText(
                         settings_data["sorting_algorithm"]
                     )
-<<<<<<< HEAD
-=======
                 if not settings_data.get("runArgs"):
                     settings_data["runArgs"] = ""
                 else:
                     self.run_arguments = settings_data["runArgs"]
-        logger.info("Finished storage initialization")
->>>>>>> 51be6a87
         logger.info("Finished storage initialization")
 
     def initialize_settings_panel(self) -> None:
@@ -432,7 +420,6 @@
                 self.platform_specific_open(path)
         else:
             logger.warning(f"The path {path} does not exist")
-<<<<<<< HEAD
             show_warning(
                 text="Could not open invalid path",
                 information=(
@@ -441,9 +428,6 @@
                     "on the right or using the AutoDetect Paths functionality."
                 )
             )
-=======
-            show_warning(f"The path '{path}' does not exist.\nPlease reset the path.")
->>>>>>> 51be6a87
 
     def platform_specific_open(self, path: str) -> None:
         """
@@ -463,10 +447,6 @@
             logger.info(f"Opening {path} with xdg-open on Linux")
             subprocess.Popen(["xdg-open", path])
         else:
-<<<<<<< HEAD
-=======
-            # TODO: show_warning
->>>>>>> 51be6a87
             logger.error("Attempting to open directory on an unknown system")
 
     def set_game_exe_folder(self) -> None:
@@ -484,7 +464,6 @@
                 caption="Select Game Folder", dir=start_dir
             )
         )
-<<<<<<< HEAD
         logger.info(f"Selected path: {game_exe_folder_path}")
         if game_exe_folder_path:
             logger.info(
@@ -494,13 +473,6 @@
             self.update_persistent_storage("game_folder", game_exe_folder_path)
         else:
             logger.info("User pressed cancel, passing")
-=======
-        logger.info(
-            f"Game install folder chosen. Setting UI and updating storage: {game_exe_folder_path}"
-        )
-        self.game_folder_line.setText(game_exe_folder_path)
-        self.update_persistent_storage("game_folder", game_exe_folder_path)
->>>>>>> 51be6a87
 
     def set_config_folder(self) -> None:
         """
@@ -517,7 +489,6 @@
                 caption="Select Mods Config Folder", dir=start_dir
             )
         )
-<<<<<<< HEAD
         logger.info(f"Selected path: {config_folder_path}")
         if config_folder_path:
             logger.info(
@@ -527,13 +498,6 @@
             self.update_persistent_storage("config_folder", config_folder_path)
         else:
             logger.info("User pressed cancel, passing")
-=======
-        logger.info(
-            f"ModsConfig.xml folder chosen. Setting UI and updating storage: {config_folder_path}"
-        )
-        self.config_folder_line.setText(config_folder_path)
-        self.update_persistent_storage("config_folder", config_folder_path)
->>>>>>> 51be6a87
         # TODO refresh mods
 
     def set_workshop_folder(self) -> None:
@@ -552,7 +516,6 @@
                 caption="Select Workshop Folder", dir=start_dir
             )
         )
-<<<<<<< HEAD
         logger.info(f"Selected path: {workshop_path}")
         if workshop_path:
             logger.info(
@@ -562,13 +525,6 @@
             self.update_persistent_storage("workshop_folder", workshop_path)
         else:
             logger.info("User pressed cancel, passing")
-=======
-        logger.info(
-            f"Workshop folder chosen. Setting UI and updating storage: {workshop_path}"
-        )
-        self.workshop_folder_line.setText(workshop_path)
-        self.update_persistent_storage("workshop_folder", workshop_path)
->>>>>>> 51be6a87
         # TODO refresh mods
 
     def set_local_folder(self) -> None:
@@ -587,7 +543,6 @@
                 caption="Select Local Mods Folder", dir=start_dir
             )
         )
-<<<<<<< HEAD
         logger.info(f"Selected path: {local_path}")
         if local_path:
             logger.info(
@@ -597,13 +552,6 @@
             self.update_persistent_storage("local_folder", local_path)
         else:
             logger.info("User pressed cancel, passing")
-=======
-        logger.info(
-            f"Local mods folder chosen. Setting UI and updating storage: {local_path}"
-        )
-        self.local_folder_line.setText(local_path)
-        self.update_persistent_storage("local_folder", local_path)
->>>>>>> 51be6a87
         # TODO refresh mods
 
     def update_persistent_storage(self, key: str, value: str) -> None:
