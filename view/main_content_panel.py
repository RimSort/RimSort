--- conflicted
+++ resolved
@@ -1111,11 +1111,7 @@
                 "Essential paths have not been set. Passing refresh and resetting mod lists"
             )
         # Set the game version string in the UI and pass it to the active_mods_panel
-<<<<<<< HEAD
-        self.game_configuration.game_version_line.setText(
-=======
         GameConfiguration.instance().game_version_line.setText(
->>>>>>> d9cf3f6d
             self.metadata_manager.game_version
         )
         self.active_mods_panel.game_version = self.metadata_manager.game_version
