# RimSort

![RimSort Preview](./docs/rimsort_preview.png)

RimSort is an **open source** mod manager for the video game [RimWorld](https://store.steampowered.com/app/294100/RimWorld/). There is support for Linux, Mac, and Windows, built from the ground up to be a reliable, community-managed alternative to [RimPy Mod Manager](https://github.com/rimpy-custom/RimPy/releases).

<<<<<<< HEAD
## Core features

* Automatically sort mod lists with rules derived from mod data, community-submitted rules, and Steam data
* Clicking on a mod displays detailed information in the mod info panel
* Drag and drop mods between an Active and Inactive mods list to enable/disable/rearrange mods
* Import, export, and save mod lists
* Live view of warnings/errors for mod lists, such as missing dependencies, incompatibilities, load order violations, etc
* Search bar to filter for specific mods in big mod lists

## Additional features - internal & external tool integrations

* Git integration using GitPython & PyGithub modules
* Integration with [SteamworksPy](https://github.com/philippj/SteamworksPy)
  * This is used to interact with Steam client, as well as provide Steam API game launch
* Log sharing to [0x0.st](http://0x0.st/)
* Mod list sharing with [Rentry.co](https://rentry.co/)
* [todds DDS encoder](https://github.com/joseasoler/todds)
  * Optimize your textures with 3 available presets
* Steam Browser that allows you to download mods via SteamCMD, as well as Steam client
* RimSort DB Builder
  * Generate Steam Workshop Database (SteamDB) on the fly. This is compatible with & synonymous to Paladin's RimPy Community Mod Manager Database db.json schema
  * Tools to compare, merge, and publish databases using this tool
* Rule Editor for configured Community Rules database, as well as User Rules
  * Fully compatible with Paladin's RimPy Community Mod Manager Database communityRules.json schema
  * Tools to compare, merge, and publish databases using this tool
* Support for creating additional sorting modes (in code)
    * "Alphabetical" sorting algorithm
    * "Topological" sorting algorithm

To run RimSort, visit the [Releases](https://github.com/RimSort/RimSort/releases) page and download the latest zipped release for your operating system. For Windows and Linux, unzip the download and run the `RimSort` executable inside the unzipped folder. For MacOS, unzip the download and run the `.app` directly. For more information on how to run and use RimSort, visit the [User Guide](https://github.com/RimSort/RimSort/wiki/User-Guide)

RimSort is currently under active development and contributors are welcome! You can read about how you can help develop RimSort in the [Development Guide](https://github.com/RimSort/RimSort/wiki/Development-Guide)
This Wiki contains lots of information on how RimSort works under the hood.

There are lots of planned features for RimSort. Most of them are tracked in the [Issues](https://github.com/RimSort/RimSort/issues) section of this repo.
"Submit a new feature request by using the corresponding Issue template, but please check existing issues first to avoid duplicate requests!"
=======
To run RimSort, visit the [Releases](https://github.com/oceancabbage/RimSort/releases) page and download the latest zipped release for your operating system. For Windows and Linux, unzip the download and run the `RimSort` executable inside the unzipped folder. For MacOS, make sure you grab the appropriate release per your CPU (i386 is for an Intel CPU Mac, arm is for an Apple M1/M2 CPU Mac). Once downloaded + extracted, run the `.app` directly.

Bugs and feature requests are tracked in the [Issues](https://github.com/oceancabbage/RimSort/issues) section of this repo. If you run into a bug or have a feature suggestion, feel free to create an Issue here yourself!
>>>>>>> 78e9fc42

<a href="https://discord.gg/aV7g69JmR2">
  <img src="https://github.com/RimSort/RimSort/assets/2766946/486f4f8c-fed5-4fe1-832f-6461b7ce3a55" alt="Join us on Discord">
</a>
<<<<<<< HEAD
[**Click here to join!**](https://discord.gg/aV7g69JmR2)
=======
>>>>>>> 78e9fc42
<|MERGE_RESOLUTION|>--- conflicted
+++ resolved
@@ -4,53 +4,10 @@
 
 RimSort is an **open source** mod manager for the video game [RimWorld](https://store.steampowered.com/app/294100/RimWorld/). There is support for Linux, Mac, and Windows, built from the ground up to be a reliable, community-managed alternative to [RimPy Mod Manager](https://github.com/rimpy-custom/RimPy/releases).
 
-<<<<<<< HEAD
-## Core features
-
-* Automatically sort mod lists with rules derived from mod data, community-submitted rules, and Steam data
-* Clicking on a mod displays detailed information in the mod info panel
-* Drag and drop mods between an Active and Inactive mods list to enable/disable/rearrange mods
-* Import, export, and save mod lists
-* Live view of warnings/errors for mod lists, such as missing dependencies, incompatibilities, load order violations, etc
-* Search bar to filter for specific mods in big mod lists
-
-## Additional features - internal & external tool integrations
-
-* Git integration using GitPython & PyGithub modules
-* Integration with [SteamworksPy](https://github.com/philippj/SteamworksPy)
-  * This is used to interact with Steam client, as well as provide Steam API game launch
-* Log sharing to [0x0.st](http://0x0.st/)
-* Mod list sharing with [Rentry.co](https://rentry.co/)
-* [todds DDS encoder](https://github.com/joseasoler/todds)
-  * Optimize your textures with 3 available presets
-* Steam Browser that allows you to download mods via SteamCMD, as well as Steam client
-* RimSort DB Builder
-  * Generate Steam Workshop Database (SteamDB) on the fly. This is compatible with & synonymous to Paladin's RimPy Community Mod Manager Database db.json schema
-  * Tools to compare, merge, and publish databases using this tool
-* Rule Editor for configured Community Rules database, as well as User Rules
-  * Fully compatible with Paladin's RimPy Community Mod Manager Database communityRules.json schema
-  * Tools to compare, merge, and publish databases using this tool
-* Support for creating additional sorting modes (in code)
-    * "Alphabetical" sorting algorithm
-    * "Topological" sorting algorithm
-
-To run RimSort, visit the [Releases](https://github.com/RimSort/RimSort/releases) page and download the latest zipped release for your operating system. For Windows and Linux, unzip the download and run the `RimSort` executable inside the unzipped folder. For MacOS, unzip the download and run the `.app` directly. For more information on how to run and use RimSort, visit the [User Guide](https://github.com/RimSort/RimSort/wiki/User-Guide)
-
-RimSort is currently under active development and contributors are welcome! You can read about how you can help develop RimSort in the [Development Guide](https://github.com/RimSort/RimSort/wiki/Development-Guide)
-This Wiki contains lots of information on how RimSort works under the hood.
-
-There are lots of planned features for RimSort. Most of them are tracked in the [Issues](https://github.com/RimSort/RimSort/issues) section of this repo.
-"Submit a new feature request by using the corresponding Issue template, but please check existing issues first to avoid duplicate requests!"
-=======
 To run RimSort, visit the [Releases](https://github.com/oceancabbage/RimSort/releases) page and download the latest zipped release for your operating system. For Windows and Linux, unzip the download and run the `RimSort` executable inside the unzipped folder. For MacOS, make sure you grab the appropriate release per your CPU (i386 is for an Intel CPU Mac, arm is for an Apple M1/M2 CPU Mac). Once downloaded + extracted, run the `.app` directly.
 
 Bugs and feature requests are tracked in the [Issues](https://github.com/oceancabbage/RimSort/issues) section of this repo. If you run into a bug or have a feature suggestion, feel free to create an Issue here yourself!
->>>>>>> 78e9fc42
 
 <a href="https://discord.gg/aV7g69JmR2">
-  <img src="https://github.com/RimSort/RimSort/assets/2766946/486f4f8c-fed5-4fe1-832f-6461b7ce3a55" alt="Join us on Discord">
-</a>
-<<<<<<< HEAD
-[**Click here to join!**](https://discord.gg/aV7g69JmR2)
-=======
->>>>>>> 78e9fc42
+    <img src="https://github.com/RimSort/RimSort/assets/2766946/486f4f8c-fed5-4fe1-832f-6461b7ce3a55" alt="Join us on Discord">
+</a>