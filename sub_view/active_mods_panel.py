--- conflicted
+++ resolved
@@ -56,7 +56,7 @@
         logger.info("Finished ActiveModList initialization")
 
     def change_mod_num_display(self, count: str) -> None:
-<<<<<<< HEAD
+        logger.info(f"Active mod count changed to: {count}")
         self.num_mods.setText(f"Active [{count}]")
 
     def clear_active_mods_search(self):
@@ -68,8 +68,4 @@
         if pattern != "":
             for mod_item in self.inactive_mods_list.get_list_items():
                 if not mod_item["name"].lower().contains(pattern.lower()):
-                    mod_item.hide()
-=======
-        logger.info(f"Active mod count changed to: {count}")
-        self.num_mods.setText(f"Active [{count}]")
->>>>>>> 5590ad10
+                    mod_item.hide()