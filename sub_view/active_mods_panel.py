--- conflicted
+++ resolved
@@ -240,14 +240,21 @@
                                 dependency
                             )
 
-<<<<<<< HEAD
+                # Check dependencies
+                if mod_data.get("dependencies"):
+                    for dependency in mod_data["dependencies"]:
+                        if dependency not in package_ids_set:
+                            package_id_to_errors[uuid]["missing_dependencies"].add(
+                                dependency
+                            )
+
                 # Check incompatibilities
                 if mod_data.get("incompatibilities"):
                     for incompatibility in mod_data["incompatibilities"]:
                         if incompatibility in package_ids_set:
-                            package_id_to_errors[uuid][
-                                "conflicting_incompatibilities"
-                            ].add(incompatibility)
+                            package_id_to_errors[uuid]["conflicting_incompatibilities"].add(
+                                incompatibility
+                            )
 
                 # Check loadTheseBefore
                 if mod_data.get("loadTheseBefore"):
@@ -260,10 +267,10 @@
                         # Only if explict_bool = True then we show error
                         if load_this_before[1]:
                             # Note: we cannot use uuid_to_index.get(load_this_before) as 0 is falsy but valid
-                            if load_this_before[0] in uuid_to_index:
+                            if load_this_before[0] in packageId_to_uuid:
                                 if (
                                     current_mod_index
-                                    <= uuid_to_index[load_this_before[0]]
+                                    <= uuid_to_index[packageId_to_uuid[load_this_before[0]]]
                                 ):
                                     package_id_to_errors[uuid][
                                         "load_before_violations"
@@ -279,70 +286,14 @@
                             )
                         # Only if explict_bool = True then we show error
                         if load_this_after[1]:
-                            if load_this_after[0] in uuid_to_index:
+                            if load_this_after[0] in packageId_to_uuid:
                                 if (
                                     current_mod_index
-                                    >= uuid_to_index[load_this_after[0]]
+                                    >= uuid_to_index[packageId_to_uuid[load_this_after[0]]]
                                 ):
-                                    package_id_to_errors[uuid][
-                                        "load_after_violations"
-                                    ].add(load_this_after[0])
-=======
-            # Check dependencies
-            if mod_data.get("dependencies"):
-                for dependency in mod_data["dependencies"]:
-                    if dependency not in package_ids_set:
-                        package_id_to_errors[uuid]["missing_dependencies"].add(
-                            dependency
-                        )
-
-            # Check incompatibilities
-            if mod_data.get("incompatibilities"):
-                for incompatibility in mod_data["incompatibilities"]:
-                    if incompatibility in package_ids_set:
-                        package_id_to_errors[uuid]["conflicting_incompatibilities"].add(
-                            incompatibility
-                        )
-
-            # Check loadTheseBefore
-            if mod_data.get("loadTheseBefore"):
-                current_mod_index = uuid_to_index[uuid]
-                for load_this_before in mod_data["loadTheseBefore"]:
-                    if not isinstance(load_this_before, tuple):
-                        logger.error(
-                            f"Expected load order rule to be a tuple: [{load_this_before}]"
-                        )
-                    # Only if explict_bool = True then we show error
-                    if load_this_before[1]:
-                        # Note: we cannot use uuid_to_index.get(load_this_before) as 0 is falsy but valid
-                        if load_this_before[0] in packageId_to_uuid:
-                            if (
-                                current_mod_index
-                                <= uuid_to_index[packageId_to_uuid[load_this_before[0]]]
-                            ):
-                                package_id_to_errors[uuid][
-                                    "load_before_violations"
-                                ].add(load_this_before[0])
-
-            # Check loadTheseAfter
-            if mod_data.get("loadTheseAfter"):
-                current_mod_index = uuid_to_index[uuid]
-                for load_this_after in mod_data["loadTheseAfter"]:
-                    if not isinstance(load_this_after, tuple):
-                        logger.error(
-                            f"Expected load order rule to be a tuple: [{load_this_after}]"
-                        )
-                    # Only if explict_bool = True then we show error
-                    if load_this_after[1]:
-                        if load_this_after[0] in packageId_to_uuid:
-                            if (
-                                current_mod_index
-                                >= uuid_to_index[packageId_to_uuid[load_this_after[0]]]
-                            ):
-                                package_id_to_errors[uuid]["load_after_violations"].add(
-                                    load_this_after[0]
-                                )
->>>>>>> 4c854189
+                                    package_id_to_errors[uuid]["load_after_violations"].add(
+                                        load_this_after[0]
+                                    )
 
             # Consolidate results
             self.ignore_error = self.active_mods_list.ignore_warning_list
