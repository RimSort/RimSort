--- conflicted
+++ resolved
@@ -82,11 +82,6 @@
     logger.info("Showing MainWindow")
     window.show()
     app.exec_()
-<<<<<<< HEAD
-except Exception:
-    show_fatal_error(traceback.format_exc())
-finally:
-=======
 except:
     stacktrace = traceback.format_exc()
     logger.info("Main application loop has failed with an uncaught exception:")
@@ -94,5 +89,4 @@
     show_fatal_error(stacktrace)
 finally:
     logger.info("Exiting program")
->>>>>>> 6a3142b4
     sys.exit()