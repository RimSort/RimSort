{
  "editor.formatOnType": true,
  "editor.formatOnPaste": true,
  "editor.formatOnSave": true,
  "search.maxResults": 100000,
  "python.terminal.activateEnvironment": true,
  "python.terminal.activateEnvInCurrentTerminal": true,
  "mypy.runUsingActiveInterpreter": true,
  "editor.codeActionsOnSave": {
    "source.organizeImports": "explicit"
  },
  "autoDocstring.docstringFormat": "sphinx",
  "cSpell.words": [
    "joseasoler",
<<<<<<< HEAD
    "rimsort",
    "savedatafolder",
    "steamapps",
    "steamcmd"
  ],
  "isort.args": ["--profile", "black"],
=======
    "rimsort"
  ],
  "python.analysis.typeCheckingMode": "basic",
  "isort.args": [
    "--profile",
    "black"
  ],
>>>>>>> 07a5a665
  "[python]": {
    "editor.defaultFormatter": "charliermarsh.ruff"
  }
}<|MERGE_RESOLUTION|>--- conflicted
+++ resolved
@@ -12,22 +12,12 @@
   "autoDocstring.docstringFormat": "sphinx",
   "cSpell.words": [
     "joseasoler",
-<<<<<<< HEAD
     "rimsort",
     "savedatafolder",
     "steamapps",
     "steamcmd"
   ],
   "isort.args": ["--profile", "black"],
-=======
-    "rimsort"
-  ],
-  "python.analysis.typeCheckingMode": "basic",
-  "isort.args": [
-    "--profile",
-    "black"
-  ],
->>>>>>> 07a5a665
   "[python]": {
     "editor.defaultFormatter": "charliermarsh.ruff"
   }
